--- conflicted
+++ resolved
@@ -67,11 +67,7 @@
  * of hits would skip it.</p>
  *
  * @lucene.experimental
-<<<<<<< HEAD
- * 该对象代表从叶(segment)中采集数据
-=======
  * 代表某个叶的数据集   lucene 应该是将数据以多个页的形式存储 而本身的索引结构是树状的
->>>>>>> 6eeee8fa
  */
 public interface LeafCollector {
 
@@ -80,11 +76,7 @@
    * that need the score of the current document (passed-in to
    * {@link #collect(int)}), should save the passed-in Scorer and call
    * scorer.score() when needed.
-<<<<<<< HEAD
-   * 为该对象设置分数对象
-=======
    * 为当前的叶数据打分
->>>>>>> 6eeee8fa
    */
   void setScorer(Scorable scorer) throws IOException;
   
@@ -100,11 +92,7 @@
    * implementations of this method should not call {@link IndexSearcher#doc(int)} or
    * {@link org.apache.lucene.index.IndexReader#document(int)} on every hit.
    * Doing so can slow searches by an order of magnitude or more.
-<<<<<<< HEAD
-   * 采集某个docId
-=======
    * 代表某个doc在查询过程中被命中了
->>>>>>> 6eeee8fa
    */
   void collect(int doc) throws IOException;
 
