--- conflicted
+++ resolved
@@ -71,10 +71,6 @@
   /** Expert: called to re-write queries into primitive queries. For example,
    * a PrefixQuery will be rewritten into a BooleanQuery that consists
    * of TermQuerys.
-<<<<<<< HEAD
-   * 基于传入的 reader 重新构建查询对象   也就是替换了当前内存装载的索引数据 所以需要重写query
-=======
->>>>>>> 6eeee8fa
    */
   public Query rewrite(IndexReader reader) throws IOException {
     return this;
