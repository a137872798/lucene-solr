/*
 * Licensed to the Apache Software Foundation (ASF) under one or more
 * contributor license agreements.  See the NOTICE file distributed with
 * this work for additional information regarding copyright ownership.
 * The ASF licenses this file to You under the Apache License, Version 2.0
 * (the "License"); you may not use this file except in compliance with
 * the License.  You may obtain a copy of the License at
 *
 *     http://www.apache.org/licenses/LICENSE-2.0
 *
 * Unless required by applicable law or agreed to in writing, software
 * distributed under the License is distributed on an "AS IS" BASIS,
 * WITHOUT WARRANTIES OR CONDITIONS OF ANY KIND, either express or implied.
 * See the License for the specific language governing permissions and
 * limitations under the License.
 */
package org.apache.lucene.search;


import java.io.IOException;

/**
 * A policy defining which filters should be cached.
 *
 * Implementations of this class must be thread-safe.
 *
 * @see UsageTrackingQueryCachingPolicy
 * @see LRUQueryCache
 * @lucene.experimental
<<<<<<< HEAD
 * 采用的缓存策略
=======
 * 缓存策略对象
>>>>>>> 6eeee8fa
 */
// TODO: add APIs for integration with IndexWriter.IndexReaderWarmer
public interface QueryCachingPolicy {

  /** Callback that is called every time that a cached filter is used.
   *  This is typically useful if the policy wants to track usage statistics
   *  in order to make decisions. */
  // 当使用缓存时 触发钩子
  void onUse(Query query);

  /** Whether the given {@link Query} is worth caching.
   *  This method will be called by the {@link QueryCache} to know whether to
   *  cache. It will first attempt to load a {@link DocIdSet} from the cache.
   *  If it is not cached yet and this method returns <code>true</code> then a
   *  cache entry will be generated. Otherwise an uncached scorer will be
   *  returned. */
<<<<<<< HEAD
  // 检测某个query 是否应该被缓存
=======
  // 根据本次查询结果决定是否要使用缓存
>>>>>>> 6eeee8fa
  boolean shouldCache(Query query) throws IOException;

}<|MERGE_RESOLUTION|>--- conflicted
+++ resolved
@@ -27,11 +27,7 @@
  * @see UsageTrackingQueryCachingPolicy
  * @see LRUQueryCache
  * @lucene.experimental
-<<<<<<< HEAD
- * 采用的缓存策略
-=======
  * 缓存策略对象
->>>>>>> 6eeee8fa
  */
 // TODO: add APIs for integration with IndexWriter.IndexReaderWarmer
 public interface QueryCachingPolicy {
@@ -48,11 +44,7 @@
    *  If it is not cached yet and this method returns <code>true</code> then a
    *  cache entry will be generated. Otherwise an uncached scorer will be
    *  returned. */
-<<<<<<< HEAD
-  // 检测某个query 是否应该被缓存
-=======
   // 根据本次查询结果决定是否要使用缓存
->>>>>>> 6eeee8fa
   boolean shouldCache(Query query) throws IOException;
 
 }