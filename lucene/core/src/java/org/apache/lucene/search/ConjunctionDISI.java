/*
 * Licensed to the Apache Software Foundation (ASF) under one or more
 * contributor license agreements.  See the NOTICE file distributed with
 * this work for additional information regarding copyright ownership.
 * The ASF licenses this file to You under the Apache License, Version 2.0
 * (the "License"); you may not use this file except in compliance with
 * the License.  You may obtain a copy of the License at
 *
 *     http://www.apache.org/licenses/LICENSE-2.0
 *
 * Unless required by applicable law or agreed to in writing, software
 * distributed under the License is distributed on an "AS IS" BASIS,
 * WITHOUT WARRANTIES OR CONDITIONS OF ANY KIND, either express or implied.
 * See the License for the specific language governing permissions and
 * limitations under the License.
 */
package org.apache.lucene.search;


import java.io.IOException;
import java.util.ArrayList;
import java.util.Collection;
import java.util.Collections;
import java.util.Comparator;
import java.util.List;

import org.apache.lucene.search.spans.Spans;
import org.apache.lucene.util.ArrayUtil;
import org.apache.lucene.util.BitSet;
import org.apache.lucene.util.BitSetIterator;
import org.apache.lucene.util.CollectionUtil;

/** A conjunction of DocIdSetIterators.
 * This iterates over the doc ids that are present in each given DocIdSetIterator.
 * <br>Public only for use in {@link org.apache.lucene.search.spans}.
 * @lucene.internal
<<<<<<< HEAD
 * 该对象提供了一些静态方法 用于将多个遍历docId的迭代器进行聚合
=======
 * 一个连接的  DocIdSetIterators
>>>>>>> 6eeee8fa
 */
public final class ConjunctionDISI extends DocIdSetIterator {

  /** Create a conjunction over the provided {@link Scorer}s. Note that the
   * returned {@link DocIdSetIterator} might leverage two-phase iteration in
   * which case it is possible to retrieve the {@link TwoPhaseIterator} using
   * {@link TwoPhaseIterator#unwrap}. */
  // 将一组打分器 结合 并生成一个 DISI
  public static DocIdSetIterator intersectScorers(Collection<Scorer> scorers) {
    if (scorers.size() < 2) {
      throw new IllegalArgumentException("Cannot make a ConjunctionDISI of less than 2 iterators");
    }
    final List<DocIdSetIterator> allIterators = new ArrayList<>();
    final List<TwoPhaseIterator> twoPhaseIterators = new ArrayList<>();
    for (Scorer scorer : scorers) {
      addScorer(scorer, allIterators, twoPhaseIterators);
    }

    return createConjunction(allIterators, twoPhaseIterators);
  }

  /** Create a conjunction over the provided DocIdSetIterators. Note that the
   * returned {@link DocIdSetIterator} might leverage two-phase iteration in
   * which case it is possible to retrieve the {@link TwoPhaseIterator} using
   * {@link TwoPhaseIterator#unwrap}. */
  public static DocIdSetIterator intersectIterators(List<DocIdSetIterator> iterators) {
    if (iterators.size() < 2) {
      throw new IllegalArgumentException("Cannot make a ConjunctionDISI of less than 2 iterators");
    }
    final List<DocIdSetIterator> allIterators = new ArrayList<>();
    final List<TwoPhaseIterator> twoPhaseIterators = new ArrayList<>();
    for (DocIdSetIterator iterator : iterators) {
      addIterator(iterator, allIterators, twoPhaseIterators);
    }

    return createConjunction(allIterators, twoPhaseIterators);
  }

  /** Create a conjunction over the provided {@link Spans}. Note that the
   * returned {@link DocIdSetIterator} might leverage two-phase iteration in
   * which case it is possible to retrieve the {@link TwoPhaseIterator} using
   * {@link TwoPhaseIterator#unwrap}. */
  public static DocIdSetIterator intersectSpans(List<Spans> spanList) {
    if (spanList.size() < 2) {
      throw new IllegalArgumentException("Cannot make a ConjunctionDISI of less than 2 iterators");
    }
    final List<DocIdSetIterator> allIterators = new ArrayList<>();
    final List<TwoPhaseIterator> twoPhaseIterators = new ArrayList<>();
    for (Spans spans : spanList) {
      addSpans(spans, allIterators, twoPhaseIterators);
    }

    return createConjunction(allIterators, twoPhaseIterators);
  }

  /** Adds the scorer, possibly splitting up into two phases or collapsing if it is another conjunction */
  private static void addScorer(Scorer scorer, List<DocIdSetIterator> allIterators, List<TwoPhaseIterator> twoPhaseIterators) {
    TwoPhaseIterator twoPhaseIter = scorer.twoPhaseIterator();
    if (twoPhaseIter != null) {
      addTwoPhaseIterator(twoPhaseIter, allIterators, twoPhaseIterators);
    } else { // no approximation support, use the iterator as-is
      addIterator(scorer.iterator(), allIterators, twoPhaseIterators);
    }
  }

  /** Adds the Spans. */
  private static void addSpans(Spans spans, List<DocIdSetIterator> allIterators, List<TwoPhaseIterator> twoPhaseIterators) {
    TwoPhaseIterator twoPhaseIter = spans.asTwoPhaseIterator();
    if (twoPhaseIter != null) {
      addTwoPhaseIterator(twoPhaseIter, allIterators, twoPhaseIterators);
    } else { // no approximation support, use the iterator as-is
      addIterator(spans, allIterators, twoPhaseIterators);
    }
  }

  private static void addIterator(DocIdSetIterator disi, List<DocIdSetIterator> allIterators, List<TwoPhaseIterator> twoPhaseIterators) {
    TwoPhaseIterator twoPhase = TwoPhaseIterator.unwrap(disi);
    if (twoPhase != null) {
      addTwoPhaseIterator(twoPhase, allIterators, twoPhaseIterators);
    } else if (disi.getClass() == ConjunctionDISI.class) { // Check for exactly this class for collapsing
      ConjunctionDISI conjunction = (ConjunctionDISI) disi;
      // subconjuctions have already split themselves into two phase iterators and others, so we can take those
      // iterators as they are and move them up to this conjunction
      allIterators.add(conjunction.lead1);
      allIterators.add(conjunction.lead2);
      Collections.addAll(allIterators, conjunction.others);
    } else if (disi.getClass() == BitSetConjunctionDISI.class) {
      BitSetConjunctionDISI conjunction = (BitSetConjunctionDISI) disi;
      allIterators.add(conjunction.lead);
      Collections.addAll(allIterators, conjunction.bitSetIterators);
    } else {
      allIterators.add(disi);
    }
  }

  private static void addTwoPhaseIterator(TwoPhaseIterator twoPhaseIter, List<DocIdSetIterator> allIterators, List<TwoPhaseIterator> twoPhaseIterators) {
    addIterator(twoPhaseIter.approximation(), allIterators, twoPhaseIterators);
    if (twoPhaseIter.getClass() == ConjunctionTwoPhaseIterator.class) { // Check for exactly this class for collapsing
      Collections.addAll(twoPhaseIterators, ((ConjunctionTwoPhaseIterator) twoPhaseIter).twoPhaseIterators);
    } else {
      twoPhaseIterators.add(twoPhaseIter);
    }
  }

  private static DocIdSetIterator createConjunction(
      List<DocIdSetIterator> allIterators,
      List<TwoPhaseIterator> twoPhaseIterators) {
    long minCost = allIterators.stream().mapToLong(DocIdSetIterator::cost).min().getAsLong();
    List<BitSetIterator> bitSetIterators = new ArrayList<>();
    List<DocIdSetIterator> iterators = new ArrayList<>();
    for (DocIdSetIterator iterator : allIterators) {
      if (iterator.cost() > minCost && iterator instanceof BitSetIterator) {
        // we put all bitset iterators into bitSetIterators
        // except if they have the minimum cost, since we need
        // them to lead the iteration in that case
        bitSetIterators.add((BitSetIterator) iterator);
      } else {
        iterators.add(iterator);
      }
    }

    DocIdSetIterator disi;
    if (iterators.size() == 1) {
      disi = iterators.get(0);
    } else {
      disi = new ConjunctionDISI(iterators);
    }

    if (bitSetIterators.size() > 0) {
      disi = new BitSetConjunctionDISI(disi, bitSetIterators);
    }

    if (twoPhaseIterators.isEmpty() == false) {
      disi = TwoPhaseIterator.asDocIdSetIterator(new ConjunctionTwoPhaseIterator(disi, twoPhaseIterators));
    }

    return disi;
  }

  final DocIdSetIterator lead1, lead2;
  final DocIdSetIterator[] others;

  private ConjunctionDISI(List<? extends DocIdSetIterator> iterators) {
    assert iterators.size() >= 2;
    // Sort the array the first time to allow the least frequent DocsEnum to
    // lead the matching.
    CollectionUtil.timSort(iterators, new Comparator<DocIdSetIterator>() {
      @Override
      public int compare(DocIdSetIterator o1, DocIdSetIterator o2) {
        return Long.compare(o1.cost(), o2.cost());
      }
    });
    lead1 = iterators.get(0);
    lead2 = iterators.get(1);
    others = iterators.subList(2, iterators.size()).toArray(new DocIdSetIterator[0]);
  }

  private int doNext(int doc) throws IOException {
    advanceHead: for(;;) {
      assert doc == lead1.docID();

      // find agreement between the two iterators with the lower costs
      // we special case them because they do not need the
      // 'other.docID() < doc' check that the 'others' iterators need
      final int next2 = lead2.advance(doc);
      if (next2 != doc) {
        doc = lead1.advance(next2);
        if (next2 != doc) {
          continue;
        }
      }

      // then find agreement with other iterators
      for (DocIdSetIterator other : others) {
        // other.doc may already be equal to doc if we "continued advanceHead"
        // on the previous iteration and the advance on the lead scorer exactly matched.
        if (other.docID() < doc) {
          final int next = other.advance(doc);

          if (next > doc) {
            // iterator beyond the current doc - advance lead and continue to the new highest doc.
            doc = lead1.advance(next);
            continue advanceHead;
          }
        }
      }

      // success - all iterators are on the same doc
      return doc;
    }
  }

  @Override
  public int advance(int target) throws IOException {
    return doNext(lead1.advance(target));
  }

  @Override
  public int docID() {
    return lead1.docID();
  }

  @Override
  public int nextDoc() throws IOException {
    return doNext(lead1.nextDoc());
  }

  @Override
  public long cost() {
    return lead1.cost(); // overestimate
  }

  /** Conjunction between a {@link DocIdSetIterator} and one or more {@link BitSetIterator}s. */
  private static class BitSetConjunctionDISI extends DocIdSetIterator {

    private final DocIdSetIterator lead;
    private final BitSetIterator[] bitSetIterators;
    private final BitSet[] bitSets;
    private final int minLength;

    BitSetConjunctionDISI(DocIdSetIterator lead, Collection<BitSetIterator> bitSetIterators) {
      this.lead = lead;
      assert bitSetIterators.size() > 0;
      this.bitSetIterators = bitSetIterators.toArray(new BitSetIterator[0]);
      // Put the least costly iterators first so that we exit as soon as possible
      ArrayUtil.timSort(this.bitSetIterators, (a, b) -> Long.compare(a.cost(), b.cost()));
      this.bitSets = new BitSet[this.bitSetIterators.length];
      int minLen = Integer.MAX_VALUE;
      for (int i = 0; i < this.bitSetIterators.length; ++i) {
        BitSet bitSet = this.bitSetIterators[i].getBitSet();
        this.bitSets[i] = bitSet;
        minLen = Math.min(minLen, bitSet.length());
      }
      this.minLength = minLen;
    }

    @Override
    public int docID() {
      return lead.docID();
    }

    @Override
    public int nextDoc() throws IOException {
      return doNext(lead.nextDoc());
    }

    @Override
    public int advance(int target) throws IOException {
      return doNext(lead.advance(target));
    }

    private int doNext(int doc) throws IOException {
      advanceLead: for (;; doc = lead.nextDoc()) {
        if (doc >= minLength) {
          return NO_MORE_DOCS;
        }
        for (BitSet bitSet : bitSets) {
          if (bitSet.get(doc) == false) {
            continue advanceLead;
          }
        }
        for (BitSetIterator iterator : bitSetIterators) {
          iterator.setDocId(doc);
        }
        return doc;
      }
    }

    @Override
    public long cost() {
      return lead.cost();
    }

  }

  /**
   * {@link TwoPhaseIterator} implementing a conjunction.
   */
  private static final class ConjunctionTwoPhaseIterator extends TwoPhaseIterator {

    private final TwoPhaseIterator[] twoPhaseIterators;
    private final float matchCost;

    private ConjunctionTwoPhaseIterator(DocIdSetIterator approximation,
        List<? extends TwoPhaseIterator> twoPhaseIterators) {
      super(approximation);
      assert twoPhaseIterators.size() > 0;

      CollectionUtil.timSort(twoPhaseIterators, new Comparator<TwoPhaseIterator>() {
        @Override
        public int compare(TwoPhaseIterator o1, TwoPhaseIterator o2) {
          return Float.compare(o1.matchCost(), o2.matchCost());
        }
      });

      this.twoPhaseIterators = twoPhaseIterators.toArray(new TwoPhaseIterator[twoPhaseIterators.size()]);

      // Compute the matchCost as the total matchCost of the sub iterators.
      // TODO: This could be too high because the matching is done cheapest first: give the lower matchCosts a higher weight.
      float totalMatchCost = 0;
      for (TwoPhaseIterator tpi : twoPhaseIterators) {
        totalMatchCost += tpi.matchCost();
      }
      matchCost = totalMatchCost;
    }

    @Override
    public boolean matches() throws IOException {
      for (TwoPhaseIterator twoPhaseIterator : twoPhaseIterators) { // match cheapest first
        if (twoPhaseIterator.matches() == false) {
          return false;
        }
      }
      return true;
    }

    @Override
    public float matchCost() {
      return matchCost;
    }

  }

}<|MERGE_RESOLUTION|>--- conflicted
+++ resolved
@@ -34,11 +34,7 @@
  * This iterates over the doc ids that are present in each given DocIdSetIterator.
  * <br>Public only for use in {@link org.apache.lucene.search.spans}.
  * @lucene.internal
-<<<<<<< HEAD
- * 该对象提供了一些静态方法 用于将多个遍历docId的迭代器进行聚合
-=======
  * 一个连接的  DocIdSetIterators
->>>>>>> 6eeee8fa
  */
 public final class ConjunctionDISI extends DocIdSetIterator {
 
@@ -46,7 +42,6 @@
    * returned {@link DocIdSetIterator} might leverage two-phase iteration in
    * which case it is possible to retrieve the {@link TwoPhaseIterator} using
    * {@link TwoPhaseIterator#unwrap}. */
-  // 将一组打分器 结合 并生成一个 DISI
   public static DocIdSetIterator intersectScorers(Collection<Scorer> scorers) {
     if (scorers.size() < 2) {
       throw new IllegalArgumentException("Cannot make a ConjunctionDISI of less than 2 iterators");
