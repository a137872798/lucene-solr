/*
 * Licensed to the Apache Software Foundation (ASF) under one or more
 * contributor license agreements.  See the NOTICE file distributed with
 * this work for additional information regarding copyright ownership.
 * The ASF licenses this file to You under the Apache License, Version 2.0
 * (the "License"); you may not use this file except in compliance with
 * the License.  You may obtain a copy of the License at
 *
 *     http://www.apache.org/licenses/LICENSE-2.0
 *
 * Unless required by applicable law or agreed to in writing, software
 * distributed under the License is distributed on an "AS IS" BASIS,
 * WITHOUT WARRANTIES OR CONDITIONS OF ANY KIND, either express or implied.
 * See the License for the specific language governing permissions and
 * limitations under the License.
 */
package org.apache.lucene.util;


import java.io.IOException;
import java.util.Arrays;

import org.apache.lucene.search.DocIdSet;
import org.apache.lucene.search.DocIdSetIterator;

/**
 * BitSet of fixed length (numBits), backed by accessible ({@link #getBits})
 * long[], accessed with an int index, implementing {@link Bits} and
 * {@link DocIdSet}. If you need to manage more than 2.1B bits, use
 * {@link LongBitSet}.
 * 
 * @lucene.internal
 * 一个最基础的位图对象  不考虑内存开销
 * (如果一开始maxDoc非常大 那么创建的数组也会很大 而实际上占用的位少 那么就造成大量的内存浪费)
 */
public final class FixedBitSet extends BitSet implements Bits, Accountable {

  private static final long BASE_RAM_BYTES_USED = RamUsageEstimator.shallowSizeOfInstance(FixedBitSet.class);

  /**
   * 位图数组 每个元素存储64位数据
   */
  private final long[] bits; // Array of longs holding the bits
  /**
   * 记录当前已经标记了多少位
   */
  private final int numBits; // The number of bits in use
  /**
   * bits.length
   */
  private final int numWords; // The exact number of longs needed to hold numBits (<= bits.length)
  
  /**
   * If the given {@link FixedBitSet} is large enough to hold {@code numBits+1},
   * returns the given bits, otherwise returns a new {@link FixedBitSet} which
   * can hold the requested number of bits.
   * <p>
   * <b>NOTE:</b> the returned bitset reuses the underlying {@code long[]} of
   * the given {@code bits} if possible. Also, calling {@link #length()} on the
   * returned bits may return a value greater than {@code numBits}.
   * 判断传入的参数是否有足够的空间 用于设置该位
   */
  public static FixedBitSet ensureCapacity(FixedBitSet bits, int numBits) {
    if (numBits < bits.numBits) {
      return bits;
    } else {
      // Depends on the ghost bits being clear!
      // (Otherwise, they may become visible in the new instance)
      // 代表传入的 bits空间不足 需要做扩容 + 数据拷贝
      int numWords = bits2words(numBits);
      long[] arr = bits.getBits();
      if (numWords >= arr.length) {
        // 扩容 + 数据拷贝
        arr = ArrayUtil.grow(arr, numWords + 1);
      }
      return new FixedBitSet(arr, arr.length << 6);
    }
  }

  /** returns the number of 64 bit words it would take to hold numBits */
  public static int bits2words(int numBits) {
    // 3种情况
    // 1: 64的整数倍  那么取余后 + 1 相当于向上取整
    // 2: 小于64的倍数    那么即使是0 计算出来也至少是1
    // 3: 如果大于64的倍数 也是向上取整
    return ((numBits - 1) >> 6) + 1; // I.e.: get the word-offset of the last bit and add one (make sure to use >> so 0 returns 0!)
  }

  // 下面3个方法套路都类似  都是利用一些位运算

  /**
   * Returns the popcount or cardinality of the intersection of the two sets.
   * Neither set is modified.
   * 返回交集
   */
  public static long intersectionCount(FixedBitSet a, FixedBitSet b) {
    // Depends on the ghost bits being clear!
    return BitUtil.pop_intersect(a.bits, b.bits, 0, Math.min(a.numWords, b.numWords));
  }

  /**
   * Returns the popcount or cardinality of the union of the two sets. Neither
   * set is modified.
   * 返回并集
   */
  public static long unionCount(FixedBitSet a, FixedBitSet b) {
    // Depends on the ghost bits being clear!
    long tot = BitUtil.pop_union(a.bits, b.bits, 0, Math.min(a.numWords, b.numWords));
    // 单独计算剩余的部分
    if (a.numWords < b.numWords) {
      tot += BitUtil.pop_array(b.bits, a.numWords, b.numWords - a.numWords);
    } else if (a.numWords > b.numWords) {
      tot += BitUtil.pop_array(a.bits, b.numWords, a.numWords - b.numWords);
    }
    return tot;
  }

  /**
   * Returns the popcount or cardinality of "a and not b" or
   * "intersection(a, not(b))". Neither set is modified.
   */
  public static long andNotCount(FixedBitSet a, FixedBitSet b) {
    // Depends on the ghost bits being clear!
    long tot = BitUtil.pop_andnot(a.bits, b.bits, 0, Math.min(a.numWords, b.numWords));
    if (a.numWords > b.numWords) {
      tot += BitUtil.pop_array(a.bits, b.numWords, a.numWords - b.numWords);
    }
    return tot;
  }

  /**
   * Creates a new LongBitSet.
   * The internally allocated long array will be exactly the size needed to accommodate the numBits specified.
   * @param numBits the number of bits needed
   *                基于目标大小创建位图对象
   */
  public FixedBitSet(int numBits) {
    this.numBits = numBits;
    // 换算成 long的数量  (向上取整)
    bits = new long[bits2words(numBits)];
    numWords = bits.length;
  }

  /**
   * Creates a new LongBitSet using the provided long[] array as backing store.
   * The storedBits array must be large enough to accommodate the numBits specified, but may be larger.
   * In that case the 'extra' or 'ghost' bits must be clear (or they may provoke spurious side-effects)
   * @param storedBits the array to use as backing store 基于一个已经存在的数组创建位图对象
   * @param numBits the number of bits actually needed   记录当前位图一共占用多少个 long
   *
   */
  public FixedBitSet(long[] storedBits, int numBits) {
    this.numWords = bits2words(numBits);
    if (numWords > storedBits.length) {
      throw new IllegalArgumentException("The given long array is too small  to hold " + numBits + " bits");
    }
    this.numBits = numBits;
    this.bits = storedBits;

    assert verifyGhostBitsClear();
  }

  /**
   * Checks if the bits past numBits are clear.
   * Some methods rely on this implicit assumption: search for "Depends on the ghost bits being clear!" 
   * @return true if the bits past numBits are clear.
   */
  private boolean verifyGhostBitsClear() {
    // 默认情况下 这里是不跑的  因为 numWords = bits.length  这里主要是针对扩容的情况
    for (int i = numWords; i < bits.length; i++) {
      if (bits[i] != 0) return false;
    }

    // 只要numBits 不是64的倍数 那么数组必然有空位可使用
    if ((numBits & 0x3f) == 0) return true;

    // -1L 64位全部是1    这里高位全部用1占住了   低位全是0
    // 当左移超过64位时 编译器会自动做取模运算
    long mask = -1L << numBits;
    // 这个方法的含义实际上是判断 mask 到 能被64整出的数之间是否有空间  如果mask本身就存在0 那么 代表numBits 本身就不是64的倍数  当然有空间
    // 那么进入到这里 就代表 mask 全是1  同时最后一个long 必须有空位
    return (bits[numWords - 1] & mask) == 0;
  }
  
  @Override
  public int length() {
    return numBits;
  }

  @Override
  public long ramBytesUsed() {
    return BASE_RAM_BYTES_USED + RamUsageEstimator.sizeOf(bits);
  }

  /** Expert. */
  public long[] getBits() {
    return bits;
  }

  /** Returns number of set bits.  NOTE: this visits every
   *  long in the backing bits array, and the result is not
   *  internally cached!
   *  一共占了多少位
   */
  @Override
  public int cardinality() {
    // Depends on the ghost bits being clear!
    return (int) BitUtil.pop_array(bits, 0, numWords);
  }

  /**
   * 通过指定位数 判断对应的位是否被设置
   * @param index index, should be non-negative and &lt; {@link #length()}.
   *        The result of passing negative or out of bounds values is undefined
   *        by this interface, <b>just don't do it!</b>
   * @return
   */
  @Override
  public boolean get(int index) {
    assert index >= 0 && index < numBits: "index=" + index + ", numBits=" + numBits;
    int i = index >> 6;               // div 64
    // signed shift will keep a negative index and force an
    // array-index-out-of-bounds-exception, removing the need for an explicit check.
    long bitmask = 1L << index;
    return (bits[i] & bitmask) != 0;
  }

  public void set(int index) {
    assert index >= 0 && index < numBits: "index=" + index + ", numBits=" + numBits;
    // 定位数组下标
    int wordNum = index >> 6;      // div 64
    // 从低位开始往上填充
    long bitmask = 1L << index;
    bits[wordNum] |= bitmask;
  }

  public boolean getAndSet(int index) {
    assert index >= 0 && index < numBits: "index=" + index + ", numBits=" + numBits;
    int wordNum = index >> 6;      // div 64
    long bitmask = 1L << index;
    boolean val = (bits[wordNum] & bitmask) != 0;
    bits[wordNum] |= bitmask;
    return val;
  }

  @Override
  public void clear(int index) {
    assert index >= 0 && index < numBits: "index=" + index + ", numBits=" + numBits;
    int wordNum = index >> 6;
    long bitmask = 1L << index;
    // x & 0 必然是0
    bits[wordNum] &= ~bitmask;
  }

  public boolean getAndClear(int index) {
    assert index >= 0 && index < numBits: "index=" + index + ", numBits=" + numBits;
    int wordNum = index >> 6;      // div 64
    long bitmask = 1L << index;
    boolean val = (bits[wordNum] & bitmask) != 0;
    bits[wordNum] &= ~bitmask;
    return val;
  }

  /**
<<<<<<< HEAD
   * 从当前位置遍历到下一个已经被设置的位
=======
   * 获取下一个被设置的位
>>>>>>> 6eeee8fa
   * @param index
   * @return
   */
  @Override
  public int nextSetBit(int index) {
    // Depends on the ghost bits being clear!
    assert index >= 0 && index < numBits : "index=" + index + ", numBits=" + numBits;
    // 除以64 获取下标
    int i = index >> 6;
    // 因为 index 如果超过64 会被编译器自动取余 所以这里只是正常的去掉末尾  (并且 位本身就是从后往前设置的)
    long word = bits[i] >> index;  // skip all the bits to the right of index

    // 如果刚好在同一个long 中 判断剩余的位是否被设置
    if (word!=0) {
<<<<<<< HEAD
      // numberOfTrailingZeros 代表从最低位往上数 直到遇到1时 经过的位数  index 是一个基础的值
=======
      // 从后往前直到第一个非0值时 一共遇到了多少个0 再加在基础值 index
>>>>>>> 6eeee8fa
      return index + Long.numberOfTrailingZeros(word);
    }

    /**
     * 需要遍历到下一个long
     */
    while(++i < numWords) {
      word = bits[i];
      if (word != 0) {
        return (i<<6) + Long.numberOfTrailingZeros(word);
      }
    }

    return DocIdSetIterator.NO_MORE_DOCS;
  }

  /**
   * 获取上一个设置的位
   * @param index
   * @return
   */
  @Override
  public int prevSetBit(int index) {
    assert index >= 0 && index < numBits: "index=" + index + " numBits=" + numBits;
    int i = index >> 6;
    // 下面的写法等价于  index % 64   就是算一个余数
    final int subIndex = index & 0x3f;  // index within the word
    // 63 - subIndex 代表从index开始到这个block的结束还有多少位
    // bits[i] << (63-subIndex)   代表把后面还未填写的位数先去掉  这样反过来变成 高位都是已经设置过位的 并且设置的位数是 subIndex
    long word = (bits[i] << (63-subIndex));  // skip all the bits to the left of index

    if (word != 0) {
      // Long.numberOfLeadingZeros(word)  从高位数 有多少连续的0   此时高位的第一位 反而变成了  上一个被设置的位
      return (i << 6) + subIndex - Long.numberOfLeadingZeros(word); // See LUCENE-3197
    }

    while (--i >= 0) {
      word = bits[i];
      if (word !=0 ) {
        return (i << 6) + 63 - Long.numberOfLeadingZeros(word);
      }
    }

    return -1;
  }

  @Override
  public void or(DocIdSetIterator iter) throws IOException {
    if (BitSetIterator.getFixedBitSetOrNull(iter) != null) {
      checkUnpositioned(iter);
      final FixedBitSet bits = BitSetIterator.getFixedBitSetOrNull(iter);
      // 将当前迭代器与 传入的迭代器做 | 运算
      or(bits);
    } else {
      super.or(iter);
    }
  }

  /** this = this OR other */
  public void or(FixedBitSet other) {
    or(other.bits, other.numWords);
  }
  
  private void or(final long[] otherArr, final int otherNumWords) {
    assert otherNumWords <= numWords : "numWords=" + numWords + ", otherNumWords=" + otherNumWords;
    final long[] thisArr = this.bits;
    int pos = Math.min(numWords, otherNumWords);
    while (--pos >= 0) {
      thisArr[pos] |= otherArr[pos];
    }
  }
  
  /** this = this XOR other */
  public void xor(FixedBitSet other) {
    xor(other.bits, other.numWords);
  }
  
  /** Does in-place XOR of the bits provided by the iterator. */
  public void xor(DocIdSetIterator iter) throws IOException {
    checkUnpositioned(iter);
    if (BitSetIterator.getFixedBitSetOrNull(iter) != null) {
      final FixedBitSet bits = BitSetIterator.getFixedBitSetOrNull(iter); 
      xor(bits);
    } else {
      int doc;
      while ((doc = iter.nextDoc()) < numBits) {
        flip(doc);
      }
    }
  }

  private void xor(long[] otherBits, int otherNumWords) {
    assert otherNumWords <= numWords : "numWords=" + numWords + ", other.numWords=" + otherNumWords;
    final long[] thisBits = this.bits;
    int pos = Math.min(numWords, otherNumWords);
    while (--pos >= 0) {
      thisBits[pos] ^= otherBits[pos];
    }
  }

  /** returns true if the sets have any elements in common */
  // 判断与目标位图 是否有交集
  public boolean intersects(FixedBitSet other) {
    // Depends on the ghost bits being clear!
    int pos = Math.min(numWords, other.numWords);
    while (--pos>=0) {
      if ((bits[pos] & other.bits[pos]) != 0) return true;
    }
    return false;
  }

  /** this = this AND other */
  public void and(FixedBitSet other) {
    and(other.bits, other.numWords);
  }

  /**
   * 将内部 bits 变成2个数组的交集
   * @param otherArr
   * @param otherNumWords
   */
  private void and(final long[] otherArr, final int otherNumWords) {
    final long[] thisArr = this.bits;
    int pos = Math.min(this.numWords, otherNumWords);
    while(--pos >= 0) {
      thisArr[pos] &= otherArr[pos];
    }
    if (this.numWords > otherNumWords) {
      Arrays.fill(thisArr, otherNumWords, this.numWords, 0L);
    }
  }

  /** this = this AND NOT other */
  public void andNot(FixedBitSet other) {
    andNot(other.bits, other.numWords);
  }

  /**
   * 与取反后的结果做交集
   * @param otherArr
   * @param otherNumWords
   */
  private void andNot(final long[] otherArr, final int otherNumWords) {
    final long[] thisArr = this.bits;
    int pos = Math.min(this.numWords, otherNumWords);
    while(--pos >= 0) {
      thisArr[pos] &= ~otherArr[pos];
    }
  }

  /**
   * Scans the backing store to check if all bits are clear.
   * The method is deliberately not called "isEmpty" to emphasize it is not low cost (as isEmpty usually is).
   * @return true if all bits are clear.
   */
  public boolean scanIsEmpty() {
    // This 'slow' implementation is still faster than any external one could be
    // (e.g.: (bitSet.length() == 0 || bitSet.nextSetBit(0) == -1))
    // especially for small BitSets
    // Depends on the ghost bits being clear!
    final int count = numWords;
    
    for (int i = 0; i < count; i++) {
      if (bits[i] != 0) return false;
    }
    
    return true;
  }

  /** Flips a range of bits
   *
   * @param startIndex lower index
   * @param endIndex one-past the last bit to flip
   *                 反转部分数据
   */
  public void flip(int startIndex, int endIndex) {
    assert startIndex >= 0 && startIndex < numBits;
    assert endIndex >= 0 && endIndex <= numBits;
    if (endIndex <= startIndex) {
      return;
    }

    int startWord = startIndex >> 6;
    int endWord = (endIndex-1) >> 6;

    /*** Grrr, java shifting uses only the lower 6 bits of the count so -1L>>>64 == -1
     * for that reason, make sure not to use endmask if the bits to flip will
     * be zero in the last word (redefine endWord to be the last changed...)
    long startmask = -1L << (startIndex & 0x3f);     // example: 11111...111000
    long endmask = -1L >>> (64-(endIndex & 0x3f));   // example: 00111...111111
    ***/

    long startmask = -1L << startIndex;
    long endmask = -1L >>> -endIndex;  // 64-(endIndex&0x3f) is the same as -endIndex since only the lowest 6 bits are used

    if (startWord == endWord) {
      bits[startWord] ^= (startmask & endmask);
      return;
    }

    bits[startWord] ^= startmask;

    for (int i=startWord+1; i<endWord; i++) {
      bits[i] = ~bits[i];
    }

    bits[endWord] ^= endmask;
  }

  /** Flip the bit at the provided index. */
  public void flip(int index) {
    assert index >= 0 && index < numBits: "index=" + index + " numBits=" + numBits;
    int wordNum = index >> 6;      // div 64
    long bitmask = 1L << index; // mod 64 is implicit
    bits[wordNum] ^= bitmask;
  }

  /** Sets a range of bits
   *
   * @param startIndex lower index
   * @param endIndex one-past the last bit to set
   */
  public void set(int startIndex, int endIndex) {
    assert startIndex >= 0 && startIndex < numBits : "startIndex=" + startIndex + ", numBits=" + numBits;
    assert endIndex >= 0 && endIndex <= numBits : "endIndex=" + endIndex + ", numBits=" + numBits;
    if (endIndex <= startIndex) {
      return;
    }

    int startWord = startIndex >> 6;
    int endWord = (endIndex-1) >> 6;

    long startmask = -1L << startIndex;
    long endmask = -1L >>> -endIndex;  // 64-(endIndex&0x3f) is the same as -endIndex since only the lowest 6 bits are used

    if (startWord == endWord) {
      bits[startWord] |= (startmask & endmask);
      return;
    }

    bits[startWord] |= startmask;
    Arrays.fill(bits, startWord+1, endWord, -1L);
    bits[endWord] |= endmask;
  }

  @Override
  public void clear(int startIndex, int endIndex) {
    assert startIndex >= 0 && startIndex < numBits : "startIndex=" + startIndex + ", numBits=" + numBits;
    assert endIndex >= 0 && endIndex <= numBits : "endIndex=" + endIndex + ", numBits=" + numBits;
    if (endIndex <= startIndex) {
      return;
    }

    int startWord = startIndex >> 6;
    int endWord = (endIndex-1) >> 6;

    long startmask = -1L << startIndex;
    long endmask = -1L >>> -endIndex;  // 64-(endIndex&0x3f) is the same as -endIndex since only the lowest 6 bits are used

    // invert masks since we are clearing
    startmask = ~startmask;
    endmask = ~endmask;

    if (startWord == endWord) {
      bits[startWord] &= (startmask | endmask);
      return;
    }

    bits[startWord] &= startmask;
    Arrays.fill(bits, startWord+1, endWord, 0L);
    bits[endWord] &= endmask;
  }

  @Override
  public FixedBitSet clone() {
    long[] bits = new long[this.bits.length];
    System.arraycopy(this.bits, 0, bits, 0, numWords);
    return new FixedBitSet(bits, numBits);
  }

  @Override
  public boolean equals(Object o) {
    if (this == o) {
      return true;
    }
    if (!(o instanceof FixedBitSet)) {
      return false;
    }
    FixedBitSet other = (FixedBitSet) o;
    if (numBits != other.numBits) {
      return false;
    }
    // Depends on the ghost bits being clear!
    return Arrays.equals(bits, other.bits);
  }

  @Override
  public int hashCode() {
    // Depends on the ghost bits being clear!
    long h = 0;
    for (int i = numWords; --i>=0;) {
      h ^= bits[i];
      h = (h << 1) | (h >>> 63); // rotate left
    }
    // fold leftmost bits into right and add a constant to prevent
    // empty sets from returning 0, which is too common.
    return (int) ((h>>32) ^ h) + 0x98761234;
  }

  /**
   * Make a copy of the given bits.
   */
  public static FixedBitSet copyOf(Bits bits) {
    if (bits instanceof FixedBits) {
      // restore the original FixedBitSet
      FixedBits fixedBits = (FixedBits) bits;
      bits = new FixedBitSet(fixedBits.bits, fixedBits.length);
    }

    if (bits instanceof FixedBitSet) {
      return ((FixedBitSet)bits).clone();
    } else {
      int length = bits.length();
      FixedBitSet bitSet = new FixedBitSet(length);
      bitSet.set(0, length);
      for (int i = 0; i < length; ++i) {
        if (bits.get(i) == false) {
          bitSet.clear(i);
        }
      }
      return bitSet;
    }
  }

  /**
   * Convert this instance to read-only {@link Bits}.
   * This is useful in the case that this {@link FixedBitSet} is returned as a
   * {@link Bits} instance, to make sure that consumers may not get write access
   * back by casting to a {@link FixedBitSet}.
   * NOTE: Changes to this {@link FixedBitSet} will be reflected on the returned
   * {@link Bits}.
   */
  public Bits asReadOnlyBits() {
    return new FixedBits(bits, numBits);
  }
}<|MERGE_RESOLUTION|>--- conflicted
+++ resolved
@@ -30,24 +30,13 @@
  * {@link LongBitSet}.
  * 
  * @lucene.internal
- * 一个最基础的位图对象  不考虑内存开销
- * (如果一开始maxDoc非常大 那么创建的数组也会很大 而实际上占用的位少 那么就造成大量的内存浪费)
  */
 public final class FixedBitSet extends BitSet implements Bits, Accountable {
 
   private static final long BASE_RAM_BYTES_USED = RamUsageEstimator.shallowSizeOfInstance(FixedBitSet.class);
 
-  /**
-   * 位图数组 每个元素存储64位数据
-   */
-  private final long[] bits; // Array of longs holding the bits
-  /**
-   * 记录当前已经标记了多少位
-   */
+  private final long[] bits; // Array of longs holding the bits 
   private final int numBits; // The number of bits in use
-  /**
-   * bits.length
-   */
   private final int numWords; // The exact number of longs needed to hold numBits (<= bits.length)
   
   /**
@@ -58,7 +47,6 @@
    * <b>NOTE:</b> the returned bitset reuses the underlying {@code long[]} of
    * the given {@code bits} if possible. Also, calling {@link #length()} on the
    * returned bits may return a value greater than {@code numBits}.
-   * 判断传入的参数是否有足够的空间 用于设置该位
    */
   public static FixedBitSet ensureCapacity(FixedBitSet bits, int numBits) {
     if (numBits < bits.numBits) {
@@ -66,11 +54,9 @@
     } else {
       // Depends on the ghost bits being clear!
       // (Otherwise, they may become visible in the new instance)
-      // 代表传入的 bits空间不足 需要做扩容 + 数据拷贝
       int numWords = bits2words(numBits);
       long[] arr = bits.getBits();
       if (numWords >= arr.length) {
-        // 扩容 + 数据拷贝
         arr = ArrayUtil.grow(arr, numWords + 1);
       }
       return new FixedBitSet(arr, arr.length << 6);
@@ -79,19 +65,12 @@
 
   /** returns the number of 64 bit words it would take to hold numBits */
   public static int bits2words(int numBits) {
-    // 3种情况
-    // 1: 64的整数倍  那么取余后 + 1 相当于向上取整
-    // 2: 小于64的倍数    那么即使是0 计算出来也至少是1
-    // 3: 如果大于64的倍数 也是向上取整
     return ((numBits - 1) >> 6) + 1; // I.e.: get the word-offset of the last bit and add one (make sure to use >> so 0 returns 0!)
   }
-
-  // 下面3个方法套路都类似  都是利用一些位运算
 
   /**
    * Returns the popcount or cardinality of the intersection of the two sets.
    * Neither set is modified.
-   * 返回交集
    */
   public static long intersectionCount(FixedBitSet a, FixedBitSet b) {
     // Depends on the ghost bits being clear!
@@ -101,12 +80,10 @@
   /**
    * Returns the popcount or cardinality of the union of the two sets. Neither
    * set is modified.
-   * 返回并集
    */
   public static long unionCount(FixedBitSet a, FixedBitSet b) {
     // Depends on the ghost bits being clear!
     long tot = BitUtil.pop_union(a.bits, b.bits, 0, Math.min(a.numWords, b.numWords));
-    // 单独计算剩余的部分
     if (a.numWords < b.numWords) {
       tot += BitUtil.pop_array(b.bits, a.numWords, b.numWords - a.numWords);
     } else if (a.numWords > b.numWords) {
@@ -132,11 +109,9 @@
    * Creates a new LongBitSet.
    * The internally allocated long array will be exactly the size needed to accommodate the numBits specified.
    * @param numBits the number of bits needed
-   *                基于目标大小创建位图对象
    */
   public FixedBitSet(int numBits) {
     this.numBits = numBits;
-    // 换算成 long的数量  (向上取整)
     bits = new long[bits2words(numBits)];
     numWords = bits.length;
   }
@@ -145,9 +120,8 @@
    * Creates a new LongBitSet using the provided long[] array as backing store.
    * The storedBits array must be large enough to accommodate the numBits specified, but may be larger.
    * In that case the 'extra' or 'ghost' bits must be clear (or they may provoke spurious side-effects)
-   * @param storedBits the array to use as backing store 基于一个已经存在的数组创建位图对象
-   * @param numBits the number of bits actually needed   记录当前位图一共占用多少个 long
-   *
+   * @param storedBits the array to use as backing store
+   * @param numBits the number of bits actually needed
    */
   public FixedBitSet(long[] storedBits, int numBits) {
     this.numWords = bits2words(numBits);
@@ -166,19 +140,14 @@
    * @return true if the bits past numBits are clear.
    */
   private boolean verifyGhostBitsClear() {
-    // 默认情况下 这里是不跑的  因为 numWords = bits.length  这里主要是针对扩容的情况
     for (int i = numWords; i < bits.length; i++) {
       if (bits[i] != 0) return false;
     }
-
-    // 只要numBits 不是64的倍数 那么数组必然有空位可使用
+    
     if ((numBits & 0x3f) == 0) return true;
-
-    // -1L 64位全部是1    这里高位全部用1占住了   低位全是0
-    // 当左移超过64位时 编译器会自动做取模运算
+    
     long mask = -1L << numBits;
-    // 这个方法的含义实际上是判断 mask 到 能被64整出的数之间是否有空间  如果mask本身就存在0 那么 代表numBits 本身就不是64的倍数  当然有空间
-    // 那么进入到这里 就代表 mask 全是1  同时最后一个long 必须有空位
+
     return (bits[numWords - 1] & mask) == 0;
   }
   
@@ -200,7 +169,6 @@
   /** Returns number of set bits.  NOTE: this visits every
    *  long in the backing bits array, and the result is not
    *  internally cached!
-   *  一共占了多少位
    */
   @Override
   public int cardinality() {
@@ -208,13 +176,6 @@
     return (int) BitUtil.pop_array(bits, 0, numWords);
   }
 
-  /**
-   * 通过指定位数 判断对应的位是否被设置
-   * @param index index, should be non-negative and &lt; {@link #length()}.
-   *        The result of passing negative or out of bounds values is undefined
-   *        by this interface, <b>just don't do it!</b>
-   * @return
-   */
   @Override
   public boolean get(int index) {
     assert index >= 0 && index < numBits: "index=" + index + ", numBits=" + numBits;
@@ -227,10 +188,9 @@
 
   public void set(int index) {
     assert index >= 0 && index < numBits: "index=" + index + ", numBits=" + numBits;
-    // 定位数组下标
     int wordNum = index >> 6;      // div 64
-    // 从低位开始往上填充
     long bitmask = 1L << index;
+    // 从后往前设置的  如果 index 是63 反而设置的是第一位
     bits[wordNum] |= bitmask;
   }
 
@@ -243,12 +203,15 @@
     return val;
   }
 
+  /**
+   * 将指定位置设置成0
+   * @param index
+   */
   @Override
   public void clear(int index) {
     assert index >= 0 && index < numBits: "index=" + index + ", numBits=" + numBits;
     int wordNum = index >> 6;
     long bitmask = 1L << index;
-    // x & 0 必然是0
     bits[wordNum] &= ~bitmask;
   }
 
@@ -262,11 +225,7 @@
   }
 
   /**
-<<<<<<< HEAD
-   * 从当前位置遍历到下一个已经被设置的位
-=======
    * 获取下一个被设置的位
->>>>>>> 6eeee8fa
    * @param index
    * @return
    */
@@ -279,19 +238,11 @@
     // 因为 index 如果超过64 会被编译器自动取余 所以这里只是正常的去掉末尾  (并且 位本身就是从后往前设置的)
     long word = bits[i] >> index;  // skip all the bits to the right of index
 
-    // 如果刚好在同一个long 中 判断剩余的位是否被设置
     if (word!=0) {
-<<<<<<< HEAD
-      // numberOfTrailingZeros 代表从最低位往上数 直到遇到1时 经过的位数  index 是一个基础的值
-=======
       // 从后往前直到第一个非0值时 一共遇到了多少个0 再加在基础值 index
->>>>>>> 6eeee8fa
       return index + Long.numberOfTrailingZeros(word);
     }
 
-    /**
-     * 需要遍历到下一个long
-     */
     while(++i < numWords) {
       word = bits[i];
       if (word != 0) {
@@ -504,7 +455,7 @@
   }
 
   /** Sets a range of bits
-   *
+   * 将指定范围内的值都用1 填充       填充是从低位开始 也就是index是63的时候 反而填充的是第1位
    * @param startIndex lower index
    * @param endIndex one-past the last bit to set
    */
@@ -515,18 +466,24 @@
       return;
     }
 
+    // 换算成 long[]下标
     int startWord = startIndex >> 6;
     int endWord = (endIndex-1) >> 6;
 
+    // 代表某些位置 不是完整包含一个long的 所以只能修改部分 数据
+    // 这个代表 设置到最低多少位
     long startmask = -1L << startIndex;
+    // 代表高位设置到多少   编译器会自动取余  也就是 -endIndex = 64 - endIndex
     long endmask = -1L >>> -endIndex;  // 64-(endIndex&0x3f) is the same as -endIndex since only the lowest 6 bits are used
 
     if (startWord == endWord) {
+      // 将中间的部分都用1 填充
       bits[startWord] |= (startmask & endmask);
       return;
     }
 
     bits[startWord] |= startmask;
+    // 这里以long为单位   -1 就代表64位 均为1
     Arrays.fill(bits, startWord+1, endWord, -1L);
     bits[endWord] |= endmask;
   }
