--- conflicted
+++ resolved
@@ -24,53 +24,40 @@
 /**
  * Base implementation for a bit set.
  * @lucene.internal
- * 使用一个 set实现 bits
- * bits 模拟了一个 bit[]  包含2个基础api  通过传入index 判断目标位置上的bit是否设置   以及判断该 bit[] 的长度
  */
 public abstract class BitSet implements Bits, Accountable {
 
   /** Build a {@link BitSet} from the content of the provided {@link DocIdSetIterator}.
    *  NOTE: this will fully consume the {@link DocIdSetIterator}. */
-  // 通过 docId 迭代器和 maxDoc 初始化一个 bitSet
   public static BitSet of(DocIdSetIterator it, int maxDoc) throws IOException {
-    // 该迭代器内 总计有多少 docId
     final long cost = it.cost();
-    // 以128作为分割线    如果maxDoc 本身比较大  那么创建的位图数组就会很大  这有可能会导致大量内存被浪费
-    // lucene 创建了一个压缩的位图对象 先将doc本身映射到一个小数组上 在这基础上 在设置占位符  这样实际创建的数组大小就变成了原来的 1/64
     final int threshold = maxDoc >>> 7;
     BitSet set;
-    // docId 区间在 128之内的创建一个稀疏的 bitSet
     if (cost < threshold) {
       set = new SparseFixedBitSet(maxDoc);
     } else {
-      // 如果 docId跨度比较大的话 会创建一个普通的bitSet
       set = new FixedBitSet(maxDoc);
     }
-    // 使用该迭代器填充 set
     set.or(it);
     return set;
   }
 
   /** Set the bit at <code>i</code>. */
-  // 填充指定下标的数据    因为bit 实际上只有2个状态 一个是已经设置值 一个未设置值
   public abstract void set(int i);
 
   /** Clear the bit at <code>i</code>. */
-  // 清除bit 对应位置的值
   public abstract void clear(int i);
 
   /** Clears a range of bits.
    *
    * @param startIndex lower index
    * @param endIndex one-past the last bit to clear
-   *                 清除指定范围内所有的bit
    */
   public abstract void clear(int startIndex, int endIndex);
 
   /**
    * Return the number of bits that are set.
    * NOTE: this method is likely to run in linear time
-   * 返回当前 set 内已经设置的bit数量
    */
   public abstract int cardinality();
 
@@ -79,7 +66,6 @@
    * implementations may trade accuracy for speed if they have the ability to
    * estimate the cardinality of the set without iterating over all the data.
    * The default implementation returns {@link #cardinality()}.
-   * 获取一个近似的基数值   计算该值有2个方向 一个是追求速度 那么可能返回的值准确性相对较差  还有一个是追求准确性 那么耗费的时间可能会长些
    */
   public int approximateCardinality() {
     return cardinality();
@@ -87,22 +73,16 @@
 
   /** Returns the index of the last set bit before or on the index specified.
    *  -1 is returned if there are no more set bits.
-   *  返回索引前一个bit所在的位置
    */
   public abstract int prevSetBit(int index);
 
   /** Returns the index of the first set bit starting at the index specified.
    *  {@link DocIdSetIterator#NO_MORE_DOCS} is returned if there are no more set bits.
-<<<<<<< HEAD
-   *  返回索引后一个bit所在的位置
-=======
    *  基于当前指针 获取下一个被设置的位
->>>>>>> 6eeee8fa
    */
   public abstract int nextSetBit(int index);
 
   /** Assert that the current doc is -1. */
-  // 检查是否还能继续获取 docId
   protected final void checkUnpositioned(DocIdSetIterator iter) {
     if (iter.docID() != -1) {
       throw new IllegalStateException("This operation only works with an unpositioned iterator, got current position = " + iter.docID());
@@ -111,7 +91,6 @@
 
   /** Does in-place OR of the bits provided by the iterator. The state of the
    *  iterator after this operation terminates is undefined. */
-  // 不断的迭代 docId 并且在 bit[] 对应的位置设置值
   public void or(DocIdSetIterator iter) throws IOException {
     checkUnpositioned(iter);
     for (int doc = iter.nextDoc(); doc != DocIdSetIterator.NO_MORE_DOCS; doc = iter.nextDoc()) {
