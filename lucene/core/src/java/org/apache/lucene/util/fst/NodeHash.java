/*
 * Licensed to the Apache Software Foundation (ASF) under one or more
 * contributor license agreements.  See the NOTICE file distributed with
 * this work for additional information regarding copyright ownership.
 * The ASF licenses this file to You under the Apache License, Version 2.0
 * (the "License"); you may not use this file except in compliance with
 * the License.  You may obtain a copy of the License at
 *
 *     http://www.apache.org/licenses/LICENSE-2.0
 *
 * Unless required by applicable law or agreed to in writing, software
 * distributed under the License is distributed on an "AS IS" BASIS,
 * WITHOUT WARRANTIES OR CONDITIONS OF ANY KIND, either express or implied.
 * See the License for the specific language governing permissions and
 * limitations under the License.
 */
package org.apache.lucene.util.fst;


import java.io.IOException;

import org.apache.lucene.util.packed.PackedInts;
import org.apache.lucene.util.packed.PagedGrowableWriter;

// Used to dedup states (lookup already-frozen states)
// 存储数据 这样在构建fst时 如果发现了hash相同的数据则可以共享数据 (避免重复创建 节省内存)
final class NodeHash<T> {

<<<<<<< HEAD
  /**
   * 存储数据的桶
   */
  private PagedGrowableWriter table;
  private long count;
  private long mask;
  private final FST<T> fst;
  private final FST.Arc<T> scratchArc = new FST.Arc<>();
  private final FST.BytesReader in;

  public NodeHash(FST<T> fst, FST.BytesReader in) {
    // 该对象用于存储数据 底层使用了 PackedInts
    table = new PagedGrowableWriter(16, 1<<27, 8, PackedInts.COMPACT);
    mask = 15;
    this.fst = fst;
    this.in = in;
  }

  /**
   * 判断目标节点是否已经存在
   * @param node
   * @param address
   * @return
   * @throws IOException
   */
  private boolean nodesEqual(FSTCompiler.UnCompiledNode<T> node, long address) throws IOException {
    fst.readFirstRealTargetArc(address, scratchArc, in);

    // Fail fast for a node with fixed length arcs.
    if (scratchArc.bytesPerArc() != 0) {
      if (scratchArc.nodeFlags() == FST.ARCS_FOR_BINARY_SEARCH) {
        if (node.numArcs != scratchArc.numArcs()) {
          return false;
=======
    /**
     * 具备自主扩容能力的对象  用于写入数据
     */
    private PagedGrowableWriter table;
    private long count;
    private long mask;
    /**
     * 代表该对象挂载在哪个fst上
     */
    private final FST<T> fst;

    /**
     * 该对象负责暂存数据 以及读取数据
     */
    private final FST.Arc<T> scratchArc = new FST.Arc<>();
    /**
     * 以反向读取对象来包装 bytesStore 内部的数据
     */
    private final FST.BytesReader in;

    public NodeHash(FST<T> fst, FST.BytesReader in) {
        // 采用紧凑模式进行创建    size 代表一开始支持存储多少元素  pageSize 代表一个页支持存储多少元素  同时一个元素占用   startBitsPerValue位
        // 一开始预估内部的元素都占 8位  也就是256 (仅通过8位来存储数据 虽然上限值 以及读取效率会降低 但是更加节省内存)
        table = new PagedGrowableWriter(16, 1 << 27, 8, PackedInts.COMPACT);
        mask = 15;
        this.fst = fst;
        this.in = in;
    }

    /**
     * 判断目标地址是否就是该node 的地址  TODO 这个先忽略
     *
     * @param node
     * @param address
     * @return
     * @throws IOException
     */
    private boolean nodesEqual(FSTCompiler.UnCompiledNode<T> node, long address) throws IOException {
        // 将数据读取到 arc中
        fst.readFirstRealTargetArc(address, scratchArc, in);

        // Fail fast for a node with fixed length arcs.
        if (scratchArc.bytesPerArc() != 0) {
            if (scratchArc.nodeFlags() == FST.ARCS_FOR_BINARY_SEARCH) {
                if (node.numArcs != scratchArc.numArcs()) {
                    return false;
                }
            } else {
                assert scratchArc.nodeFlags() == FST.ARCS_FOR_DIRECT_ADDRESSING;
                if ((node.arcs[node.numArcs - 1].label - node.arcs[0].label + 1) != scratchArc.numArcs()
                        || node.numArcs != FST.Arc.BitTable.countBits(scratchArc, in)) {
                    return false;
                }
            }
>>>>>>> 6eeee8fa
        }

        for (int arcUpto = 0; arcUpto < node.numArcs; arcUpto++) {
            final FSTCompiler.Arc<T> arc = node.arcs[arcUpto];
            if (arc.label != scratchArc.label() ||
                    !arc.output.equals(scratchArc.output()) ||
                    ((FSTCompiler.CompiledNode) arc.target).node != scratchArc.target() ||
                    !arc.nextFinalOutput.equals(scratchArc.nextFinalOutput()) ||
                    arc.isFinal != scratchArc.isFinal()) {
                return false;
            }

            if (scratchArc.isLast()) {
                if (arcUpto == node.numArcs - 1) {
                    return true;
                } else {
                    return false;
                }
            }
            fst.readNextRealArc(scratchArc, in);
        }

        return false;
    }

    // hash code for an unfrozen node.  This must be identical
    // to the frozen case (below)!!   计算一个未冻结的节点的hash值
    private long hash(FSTCompiler.UnCompiledNode<T> node) {
        final int PRIME = 31;
        //System.out.println("hash unfrozen");
        long h = 0;
        // TODO: maybe if number of arcs is high we can safely subsample?
        // 遍历该节点的 arc
        for (int arcIdx = 0; arcIdx < node.numArcs; arcIdx++) {
            final FSTCompiler.Arc<T> arc = node.arcs[arcIdx];
            //System.out.println("  label=" + arc.label + " target=" + ((Builder.CompiledNode) arc.target).node + " h=" + h + " output=" + fst.outputs.outputToString(arc.output) + " isFinal?=" + arc.isFinal);
            h = PRIME * h + arc.label;
            // 该节点下关联的arc 绑定的一定是 编译完成的节点???
            long n = ((FSTCompiler.CompiledNode) arc.target).node;
            h = PRIME * h + (int) (n ^ (n >> 32));
            h = PRIME * h + arc.output.hashCode();
            h = PRIME * h + arc.nextFinalOutput.hashCode();
            if (arc.isFinal) {
                h += 17;
            }
        }
        //System.out.println("  ret " + (h&Integer.MAX_VALUE));
        return h & Long.MAX_VALUE;
    }

    /**
     * 计算某个地址的hash值
     *
     * @param node
     * @return
     * @throws IOException
     */
    private long hash(long node) throws IOException {
        final int PRIME = 31;
        //System.out.println("hash frozen node=" + node);
        long h = 0;
        // 将数据读取到 scratchArc 中
        fst.readFirstRealTargetArc(node, scratchArc, in);
        // 从目标位置开始 直到读取到末尾 并根据中途读取到的数据生成hash
        while (true) {
            // System.out.println("  label=" + scratchArc.label + " target=" + scratchArc.target + " h=" + h + " output=" + fst.outputs.outputToString(scratchArc.output) + " next?=" + scratchArc.flag(4) + " final?=" + scratchArc.isFinal() + " pos=" + in.getPosition());
            h = PRIME * h + scratchArc.label();
            h = PRIME * h + (int) (scratchArc.target() ^ (scratchArc.target() >> 32));
            h = PRIME * h + scratchArc.output().hashCode();
            h = PRIME * h + scratchArc.nextFinalOutput().hashCode();
            if (scratchArc.isFinal()) {
                h += 17;
            }
            if (scratchArc.isLast()) {
                break;
            }
            fst.readNextRealArc(scratchArc, in);
        }
        //System.out.println("  ret " + (h&Integer.MAX_VALUE));
        return h & Long.MAX_VALUE;
    }

    /**
     * 往 hash结构中存入数据
     * @param fstCompiler    本次写入的节点所属的 compiler
     * @param nodeIn      被加入的是某个未完成的节点
     * @return
     * @throws IOException
     */
    public long add(FSTCompiler<T> fstCompiler, FSTCompiler.UnCompiledNode<T> nodeIn) throws IOException {
        //System.out.println("hash: add count=" + count + " vs " + table.size() + " mask=" + mask);
        // 通过散列函数后计算出hash值
        final long h = hash(nodeIn);
        // 取余计算 下标
        long pos = h & mask;
        int c = 0;
        while (true) {
            // 从桶中找到对应下标的数据
            final long v = table.get(pos);
            // 代表该位置还没有设置值
            if (v == 0) {
                // freeze & add
                // 这时会触发节点的冻结  返回的结果是地址吗???
                final long node = fst.addNode(fstCompiler, nodeIn);
                //System.out.println("  now freeze node=" + node);
                assert hash(node) == h : "frozenHash=" + hash(node) + " vs h=" + h;
                count++;
                // 将地址存储到桶中
                table.set(pos, node);
                // Rehash at 2/3 occupancy:
                // 当前桶中的数据如果超过了 2/3  进行重hash
                if (count > 2 * table.size() / 3) {
                    rehash();
                }
                // 成功添加到bucket 后 返回node   对应nodeIn的地址
                return node;
            // 如果已经设置到桶中了   直接返回
            } else if (nodesEqual(nodeIn, v)) {
                // same node is already here
                return v;
            }

            // quadratic probe
            // 线性探测法
            pos = (pos + (++c)) & mask;
        }
    }

    // called only by rehash
    // 当发生重 hash时 将某个地址加入到新table 中
    private void addNew(long address) throws IOException {
        // 计算新下标
        long pos = hash(address) & mask;
        int c = 0;
        while (true) {
            if (table.get(pos) == 0) {
                table.set(pos, address);
                break;
            }

            // quadratic probe
            // 线性探测法解决冲突
            pos = (pos + (++c)) & mask;
        }
    }

    /**
     * 扩容 并转移桶中的数据
     * @throws IOException
     */
    private void rehash() throws IOException {
        final PagedGrowableWriter oldTable = table;

        // 前几次分配 桶的大小远远不及 pageSize  之后 桶中的总元素会越来越大  使用的页也会越来越多
        // 这里每个值占用的 bit数 也被重新分配   为什么一开始要定8 啊   而且当前桶中占的元素数量与之后计算位有什么关系
        table = new PagedGrowableWriter(2 * oldTable.size(), 1 << 30, PackedInts.bitsRequired(count), PackedInts.COMPACT);
        mask = table.size() - 1;
        for (long idx = 0; idx < oldTable.size(); idx++) {
            // 从旧桶中将数据读取出来 重新加入到桶中
            final long address = oldTable.get(idx);
            if (address != 0) {
                addNew(address);
            }
        }
    }

}<|MERGE_RESOLUTION|>--- conflicted
+++ resolved
@@ -26,41 +26,6 @@
 // 存储数据 这样在构建fst时 如果发现了hash相同的数据则可以共享数据 (避免重复创建 节省内存)
 final class NodeHash<T> {
 
-<<<<<<< HEAD
-  /**
-   * 存储数据的桶
-   */
-  private PagedGrowableWriter table;
-  private long count;
-  private long mask;
-  private final FST<T> fst;
-  private final FST.Arc<T> scratchArc = new FST.Arc<>();
-  private final FST.BytesReader in;
-
-  public NodeHash(FST<T> fst, FST.BytesReader in) {
-    // 该对象用于存储数据 底层使用了 PackedInts
-    table = new PagedGrowableWriter(16, 1<<27, 8, PackedInts.COMPACT);
-    mask = 15;
-    this.fst = fst;
-    this.in = in;
-  }
-
-  /**
-   * 判断目标节点是否已经存在
-   * @param node
-   * @param address
-   * @return
-   * @throws IOException
-   */
-  private boolean nodesEqual(FSTCompiler.UnCompiledNode<T> node, long address) throws IOException {
-    fst.readFirstRealTargetArc(address, scratchArc, in);
-
-    // Fail fast for a node with fixed length arcs.
-    if (scratchArc.bytesPerArc() != 0) {
-      if (scratchArc.nodeFlags() == FST.ARCS_FOR_BINARY_SEARCH) {
-        if (node.numArcs != scratchArc.numArcs()) {
-          return false;
-=======
     /**
      * 具备自主扩容能力的对象  用于写入数据
      */
@@ -115,7 +80,6 @@
                     return false;
                 }
             }
->>>>>>> 6eeee8fa
         }
 
         for (int arcUpto = 0; arcUpto < node.numArcs; arcUpto++) {
