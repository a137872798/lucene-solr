/*
 * Licensed to the Apache Software Foundation (ASF) under one or more
 * contributor license agreements.  See the NOTICE file distributed with
 * this work for additional information regarding copyright ownership.
 * The ASF licenses this file to You under the Apache License, Version 2.0
 * (the "License"); you may not use this file except in compliance with
 * the License.  You may obtain a copy of the License at
 *
 *     http://www.apache.org/licenses/LICENSE-2.0
 *
 * Unless required by applicable law or agreed to in writing, software
 * distributed under the License is distributed on an "AS IS" BASIS,
 * WITHOUT WARRANTIES OR CONDITIONS OF ANY KIND, either express or implied.
 * See the License for the specific language governing permissions and
 * limitations under the License.
 */
package org.apache.lucene.index;


import java.io.IOException;

import org.apache.lucene.util.BytesRef;
import org.apache.lucene.util.BytesRefBuilder;
import org.apache.lucene.util.automaton.CompiledAutomaton;

/**
 * Access to the terms in a specific field.  See {@link Fields}.
 * @lucene.experimental
 *
 */
public abstract class Terms {

  /** Sole constructor. (For invocation by subclass 
   *  constructors, typically implicit.) */
  protected Terms() {
  }

  /** Returns an iterator that will step through all
   *  terms. This method will not return null. */
<<<<<<< HEAD
  // 返回一个 term的迭代器 该对象对应某个term 还可以获取 ImpactsEnum 和 PostingsEnum
=======
  // 返回词的迭代器对象  注意词就是一个byte[] (内部使用ByteRef表示)
>>>>>>> 6eeee8fa
  public abstract TermsEnum iterator() throws IOException;

  /** Returns a TermsEnum that iterates over all terms and
   *  documents that are accepted by the provided {@link
   *  CompiledAutomaton}.  If the <code>startTerm</code> is
   *  provided then the returned enum will only return terms
   *  {@code > startTerm}, but you still must call
   *  next() first to get to the first term.  Note that the
   *  provided <code>startTerm</code> must be accepted by
   *  the automaton.
   *
   *  <p>This is an expert low-level API and will only work
   *  for {@code NORMAL} compiled automata.  To handle any
   *  compiled automata you should instead use
   *  {@link CompiledAutomaton#getTermsEnum} instead.
   *
   *  <p><b>NOTE</b>: the returned TermsEnum cannot seek</p>.
   */
  public TermsEnum intersect(CompiledAutomaton compiled, final BytesRef startTerm) throws IOException {
    
    // TODO: could we factor out a common interface b/w
    // CompiledAutomaton and FST?  Then we could pass FST there too,
    // and likely speed up resolving terms to deleted docs ... but
    // AutomatonTermsEnum makes this tricky because of its on-the-fly cycle
    // detection
    
    // TODO: eventually we could support seekCeil/Exact on
    // the returned enum, instead of only being able to seek
    // at the start

    TermsEnum termsEnum = iterator();

    if (compiled.type != CompiledAutomaton.AUTOMATON_TYPE.NORMAL) {
      throw new IllegalArgumentException("please use CompiledAutomaton.getTermsEnum instead");
    }

    if (startTerm == null) {
      return new AutomatonTermsEnum(termsEnum, compiled);
    } else {
      return new AutomatonTermsEnum(termsEnum, compiled) {
        @Override
        protected BytesRef nextSeekTerm(BytesRef term) throws IOException {
          if (term == null) {
            term = startTerm;
          }
          return super.nextSeekTerm(term);
        }
      };
    }
  }

  /** Returns the number of terms for this field, or -1 if this 
   *  measure isn't stored by the codec. Note that, just like 
   *  other term measures, this measure does not take deleted 
   *  documents into account. */
  public abstract long size() throws IOException;

  /** Returns the sum of {@link TermsEnum#totalTermFreq} for
   *  all terms in this field. Note that, just like other term
   *  measures, this measure does not take deleted documents
   *  into account. */
  public abstract long getSumTotalTermFreq() throws IOException;

  /** Returns the sum of {@link TermsEnum#docFreq()} for
   *  all terms in this field.  Note that, just like other term
   *  measures, this measure does not take deleted documents
   *  into account. */
  public abstract long getSumDocFreq() throws IOException;

  /** Returns the number of documents that have at least one
   *  term for this field.  Note that, just like other term
   *  measures, this measure does not take deleted documents
   *  into account. */
  public abstract int getDocCount() throws IOException;

  /** Returns true if documents in this field store
   *  per-document term frequency ({@link PostingsEnum#freq}). */
  public abstract boolean hasFreqs();

  /** Returns true if documents in this field store offsets. */
  public abstract boolean hasOffsets();
  
  /** Returns true if documents in this field store positions. */
  public abstract boolean hasPositions();
  
  /** Returns true if documents in this field store payloads. */
  public abstract boolean hasPayloads();

  /** Zero-length array of {@link Terms}. */
  public final static Terms[] EMPTY_ARRAY = new Terms[0];
  
  /** Returns the smallest term (in lexicographic order) in the field. 
   *  Note that, just like other term measures, this measure does not 
   *  take deleted documents into account.  This returns
   *  null when there are no terms. */
  public BytesRef getMin() throws IOException {
    return iterator().next();
  }

  /** Returns the largest term (in lexicographic order) in the field. 
   *  Note that, just like other term measures, this measure does not 
   *  take deleted documents into account.  This returns
   *  null when there are no terms. */
  @SuppressWarnings("fallthrough")
  public BytesRef getMax() throws IOException {
    long size = size();
    
    if (size == 0) {
      // empty: only possible from a FilteredTermsEnum...
      return null;
    } else if (size >= 0) {
      // try to seek-by-ord
      try {
        TermsEnum iterator = iterator();
        iterator.seekExact(size - 1);
        return iterator.term();
      } catch (UnsupportedOperationException e) {
        // ok
      }
    }
    
    // otherwise: binary search
    TermsEnum iterator = iterator();
    BytesRef v = iterator.next();
    if (v == null) {
      // empty: only possible from a FilteredTermsEnum...
      return v;
    }

    BytesRefBuilder scratch = new BytesRefBuilder();
    scratch.append((byte) 0);

    // Iterates over digits:
    while (true) {

      int low = 0;
      int high = 256;

      // Binary search current digit to find the highest
      // digit before END:
      while (low != high) {
        int mid = (low+high) >>> 1;
        scratch.setByteAt(scratch.length()-1, (byte) mid);
        if (iterator.seekCeil(scratch.get()) == TermsEnum.SeekStatus.END) {
          // Scratch was too high
          if (mid == 0) {
            scratch.setLength(scratch.length() - 1);
            return scratch.get();
          }
          high = mid;
        } else {
          // Scratch was too low; there is at least one term
          // still after it:
          if (low == mid) {
            break;
          }
          low = mid;
        }
      }

      // Recurse to next digit:
      scratch.setLength(scratch.length() + 1);
      scratch.grow(scratch.length());
    }
  }
  
  /** 
   * Expert: returns additional information about this Terms instance
   * for debugging purposes.
   */
  public Object getStats() throws IOException {
    StringBuilder sb = new StringBuilder();
    sb.append("impl=").append(getClass().getSimpleName());
    sb.append(",size=").append(size());
    sb.append(",docCount=").append(getDocCount());
    sb.append(",sumTotalTermFreq=").append(getSumTotalTermFreq());
    sb.append(",sumDocFreq=").append(getSumDocFreq());
    return sb.toString();
  }
}<|MERGE_RESOLUTION|>--- conflicted
+++ resolved
@@ -26,8 +26,8 @@
 /**
  * Access to the terms in a specific field.  See {@link Fields}.
  * @lucene.experimental
- *
  */
+
 public abstract class Terms {
 
   /** Sole constructor. (For invocation by subclass 
@@ -37,11 +37,7 @@
 
   /** Returns an iterator that will step through all
    *  terms. This method will not return null. */
-<<<<<<< HEAD
-  // 返回一个 term的迭代器 该对象对应某个term 还可以获取 ImpactsEnum 和 PostingsEnum
-=======
   // 返回词的迭代器对象  注意词就是一个byte[] (内部使用ByteRef表示)
->>>>>>> 6eeee8fa
   public abstract TermsEnum iterator() throws IOException;
 
   /** Returns a TermsEnum that iterates over all terms and
