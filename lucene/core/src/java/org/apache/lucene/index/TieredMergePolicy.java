/*
 * Licensed to the Apache Software Foundation (ASF) under one or more
 * contributor license agreements.  See the NOTICE file distributed with
 * this work for additional information regarding copyright ownership.
 * The ASF licenses this file to You under the Apache License, Version 2.0
 * (the "License"); you may not use this file except in compliance with
 * the License.  You may obtain a copy of the License at
 *
 *     http://www.apache.org/licenses/LICENSE-2.0
 *
 * Unless required by applicable law or agreed to in writing, software
 * distributed under the License is distributed on an "AS IS" BASIS,
 * WITHOUT WARRANTIES OR CONDITIONS OF ANY KIND, either express or implied.
 * See the License for the specific language governing permissions and
 * limitations under the License.
 */
package org.apache.lucene.index;


import java.io.IOException;
import java.util.ArrayList;
import java.util.Collections;
import java.util.HashMap;
import java.util.HashSet;
import java.util.Iterator;
import java.util.List;
import java.util.Locale;
import java.util.Map;
import java.util.Set;

/**
 * Merges segments of approximately equal size, subject to
 * an allowed number of segments per tier.  This is similar
 * to {@link LogByteSizeMergePolicy}, except this merge
 * policy is able to merge non-adjacent segment, and
 * separates how many segments are merged at once ({@link
 * #setMaxMergeAtOnce}) from how many segments are allowed
 * per tier ({@link #setSegmentsPerTier}).  This merge
 * policy also does not over-merge (i.e. cascade merges).
 *
 * <p>For normal merging, this policy first computes a
 * "budget" of how many segments are allowed to be in the
 * index.  If the index is over-budget, then the policy
 * sorts segments by decreasing size (pro-rating by percent
 * deletes), and then finds the least-cost merge.  Merge
 * cost is measured by a combination of the "skew" of the
 * merge (size of largest segment divided by smallest segment),
 * total merge size and percent deletes reclaimed,
 * so that merges with lower skew, smaller size
 * and those reclaiming more deletes, are
 * favored.
 *
 * <p>If a merge will produce a segment that's larger than
 * {@link #setMaxMergedSegmentMB}, then the policy will
 * merge fewer segments (down to 1 at once, if that one has
 * deletions) to keep the segment size under budget.
 *
 * <p><b>NOTE</b>: this policy freely merges non-adjacent
 * segments; if this is a problem, use {@link
 * LogMergePolicy}.
 *
 * <p><b>NOTE</b>: This policy always merges by byte size
 * of the segments, always pro-rates by percent deletes
 *
 * <p><b>NOTE</b> Starting with Lucene 7.5, there are several changes:
 * <p>
 * - findForcedMerges and findForcedDeletesMerges) respect the max segment
 * size by default.
 * <p>
 * - When findforcedmerges is called with maxSegmentCount other than 1,
 * the resulting index is not guaranteed to have &lt;= maxSegmentCount segments.
 * Rather it is on a "best effort" basis. Specifically the theoretical ideal
 * segment size is calculated and a "fudge factor" of 25% is added as the
 * new maxSegmentSize, which is respected.
 * <p>
 * - findForcedDeletesMerges will not produce segments greater than
 * maxSegmentSize.
 *
 * @lucene.experimental
 */

// TODO
//   - we could try to take into account whether a large
//     merge is already running (under CMS) and then bias
//     ourselves towards picking smaller merges if so (or,
//     maybe CMS should do so)
<<<<<<< HEAD
// 分层合并策略
public class TieredMergePolicy extends MergePolicy {
    /**
     * Default noCFSRatio.  If a merge's size is {@code >= 10%} of
     * the index, then we disable compound file for it.
     *
     * @see MergePolicy#setNoCFSRatio
     */
    public static final double DEFAULT_NO_CFS_RATIO = 0.1;

    // User-specified maxMergeAtOnce. In practice we always take the min of its
    // value and segsPerTier to avoid suboptimal merging.
    private int maxMergeAtOnce = 10;
    private long maxMergedSegmentBytes = 5 * 1024 * 1024 * 1024L;
    private int maxMergeAtOnceExplicit = 30;

    private long floorSegmentBytes = 2 * 1024 * 1024L;
    private double segsPerTier = 10.0;
    private double forceMergeDeletesPctAllowed = 10.0;
    private double deletesPctAllowed = 33.0;

    /**
     * Sole constructor, setting all settings to their
     * defaults.
     */
    public TieredMergePolicy() {
        super(DEFAULT_NO_CFS_RATIO, MergePolicy.DEFAULT_MAX_CFS_SEGMENT_SIZE);
    }

    /**
     * Maximum number of segments to be merged at a time
     * during "normal" merging.  For explicit merging (eg,
     * forceMerge or forceMergeDeletes was called), see {@link
     * #setMaxMergeAtOnceExplicit}.  Default is 10.
     */
    // 设置单次融合的  segment数量上限
    public TieredMergePolicy setMaxMergeAtOnce(int v) {
        if (v < 2) {
            throw new IllegalArgumentException("maxMergeAtOnce must be > 1 (got " + v + ")");
        }
        maxMergeAtOnce = v;
        return this;
=======
// 分层合并策略 是当前版本 lucene默认的合并策略  在 LogMergePolicy中  是选择相邻的segment 进行合并   而该对象会先对segment进行排序 之后在进行合并

public class TieredMergePolicy extends MergePolicy {
  /** Default noCFSRatio.  If a merge's size is {@code >= 10%} of
   *  the index, then we disable compound file for it.
   *  @see MergePolicy#setNoCFSRatio */
  public static final double DEFAULT_NO_CFS_RATIO = 0.1;

  // User-specified maxMergeAtOnce. In practice we always take the min of its
  // value and segsPerTier to avoid suboptimal merging.
  // 单次合并 最多多少个segment
  private int maxMergeAtOnce = 10;
  /**
   * 待合并的 segment数据总集大小不能超过该值
   * 并且如果某个段的大小 超过了 maxMergedSegmentBytes/2 那么忽略该段
   */
  private long maxMergedSegmentBytes = 5*1024*1024*1024L;
  private int maxMergeAtOnceExplicit = 30;

  /**
   * 应该是在merge中要求的最小大小
   */
  private long floorSegmentBytes = 2*1024*1024L;
  /**
   * 每层需要满足 10个段 才允许合并
   */
  private double segsPerTier = 10.0;
  private double forceMergeDeletesPctAllowed = 10.0;
  private double deletesPctAllowed = 33.0;

  /** Sole constructor, setting all settings to their
   *  defaults. */
  public TieredMergePolicy() {
    super(DEFAULT_NO_CFS_RATIO, MergePolicy.DEFAULT_MAX_CFS_SEGMENT_SIZE);
  }

  /** Maximum number of segments to be merged at a time
   *  during "normal" merging.  For explicit merging (eg,
   *  forceMerge or forceMergeDeletes was called), see {@link
   *  #setMaxMergeAtOnceExplicit}.  Default is 10. */
  public TieredMergePolicy setMaxMergeAtOnce(int v) {
    if (v < 2) {
      throw new IllegalArgumentException("maxMergeAtOnce must be > 1 (got " + v + ")");
    }
    maxMergeAtOnce = v;
    return this;
  }

  /**
   * 代表合并策略采用的类型
   */
  private enum MERGE_TYPE {
    /**
     * 当索引发生变更时 触发合并
     */
    NATURAL,
    FORCE_MERGE,
    FORCE_MERGE_DELETES
  }
  /** Returns the current maxMergeAtOnce setting.
   *
   * @see #setMaxMergeAtOnce */
  public int getMaxMergeAtOnce() {
    return maxMergeAtOnce;
  }

  // TODO: should addIndexes do explicit merging, too?  And,
  // if user calls IW.maybeMerge "explicitly"

  /** Maximum number of segments to be merged at a time,
   *  during forceMerge or forceMergeDeletes. Default is 30. */
  public TieredMergePolicy setMaxMergeAtOnceExplicit(int v) {
    if (v < 2) {
      throw new IllegalArgumentException("maxMergeAtOnceExplicit must be > 1 (got " + v + ")");
    }
    maxMergeAtOnceExplicit = v;
    return this;
  }


  /** Returns the current maxMergeAtOnceExplicit setting.
   *
   * @see #setMaxMergeAtOnceExplicit */
  public int getMaxMergeAtOnceExplicit() {
    return maxMergeAtOnceExplicit;
  }

  /** Maximum sized segment to produce during
   *  normal merging.  This setting is approximate: the
   *  estimate of the merged segment size is made by summing
   *  sizes of to-be-merged segments (compensating for
   *  percent deleted docs).  Default is 5 GB. */
  public TieredMergePolicy setMaxMergedSegmentMB(double v) {
    if (v < 0.0) {
      throw new IllegalArgumentException("maxMergedSegmentMB must be >=0 (got " + v + ")");
    }
    v *= 1024 * 1024;
    maxMergedSegmentBytes = v > Long.MAX_VALUE ? Long.MAX_VALUE : (long) v;
    return this;
  }

  /** Returns the current maxMergedSegmentMB setting.
   *
   * @see #setMaxMergedSegmentMB */
  public double getMaxMergedSegmentMB() {
    return maxMergedSegmentBytes/1024.0/1024.0;
  }

  /** Controls the maximum percentage of deleted documents that is tolerated in
   *  the index. Lower values make the index more space efficient at the
   *  expense of increased CPU and I/O activity. Values must be between 20 and
   *  50. Default value is 33. */
  public TieredMergePolicy setDeletesPctAllowed(double v) {
    if (v < 20 || v > 50) {
      throw new IllegalArgumentException("indexPctDeletedTarget must be >= 20.0 and <= 50 (got " + v + ")");
    }
    deletesPctAllowed = v;
    return this;
  }

  /** Returns the current deletesPctAllowed setting.
   *
   * @see #setDeletesPctAllowed */
  public double getDeletesPctAllowed() {
    return deletesPctAllowed;
  }

  /** Segments smaller than this are "rounded up" to this
   *  size, ie treated as equal (floor) size for merge
   *  selection.  This is to prevent frequent flushing of
   *  tiny segments from allowing a long tail in the index.
   *  Default is 2 MB. */
  public TieredMergePolicy setFloorSegmentMB(double v) {
    if (v <= 0.0) {
      throw new IllegalArgumentException("floorSegmentMB must be > 0.0 (got " + v + ")");
>>>>>>> 6eeee8fa
    }

    private enum MERGE_TYPE {
        NATURAL, FORCE_MERGE, FORCE_MERGE_DELETES
    }

    /**
     * Returns the current maxMergeAtOnce setting.
     *
     * @see #setMaxMergeAtOnce
     */
    public int getMaxMergeAtOnce() {
        return maxMergeAtOnce;
    }
<<<<<<< HEAD

    // TODO: should addIndexes do explicit merging, too?  And,
    // if user calls IW.maybeMerge "explicitly"

    /**
     * Maximum number of segments to be merged at a time,
     * during forceMerge or forceMergeDeletes. Default is 30.
     */
    // 对应 forceMerge  和 forceMergeDeletes 单次允许处理的 segment数量
    public TieredMergePolicy setMaxMergeAtOnceExplicit(int v) {
        if (v < 2) {
            throw new IllegalArgumentException("maxMergeAtOnceExplicit must be > 1 (got " + v + ")");
        }
        maxMergeAtOnceExplicit = v;
        return this;
    }


    /**
     * Returns the current maxMergeAtOnceExplicit setting.
     *
     * @see #setMaxMergeAtOnceExplicit
     */
    public int getMaxMergeAtOnceExplicit() {
        return maxMergeAtOnceExplicit;
    }

    /**
     * Maximum sized segment to produce during
     * normal merging.  This setting is approximate: the
     * estimate of the merged segment size is made by summing
     * sizes of to-be-merged segments (compensating for
     * percent deleted docs).  Default is 5 GB.
     */
    // 单次merge 的最大大小 默认为5G
    public TieredMergePolicy setMaxMergedSegmentMB(double v) {
        if (v < 0.0) {
            throw new IllegalArgumentException("maxMergedSegmentMB must be >=0 (got " + v + ")");
        }
        v *= 1024 * 1024;
        maxMergedSegmentBytes = v > Long.MAX_VALUE ? Long.MAX_VALUE : (long) v;
        return this;
    }

    /**
     * Returns the current maxMergedSegmentMB setting.
     *
     * @see #setMaxMergedSegmentMB
     */
    public double getMaxMergedSegmentMB() {
        return maxMergedSegmentBytes / 1024.0 / 1024.0;
    }

    /**
     * Controls the maximum percentage of deleted documents that is tolerated in
     * the index. Lower values make the index more space efficient at the
     * expense of increased CPU and I/O activity. Values must be between 20 and
     * 50. Default value is 33.
     */
    // 在merge过程中 允许删除的量 占原有的百分比 20%~50%
    public TieredMergePolicy setDeletesPctAllowed(double v) {
        if (v < 20 || v > 50) {
            throw new IllegalArgumentException("indexPctDeletedTarget must be >= 20.0 and <= 50 (got " + v + ")");
        }
        deletesPctAllowed = v;
        return this;
    }

    /**
     * Returns the current deletesPctAllowed setting.
     *
     * @see #setDeletesPctAllowed
     */
    public double getDeletesPctAllowed() {
        return deletesPctAllowed;
    }

    /**
     * Segments smaller than this are "rounded up" to this
     * size, ie treated as equal (floor) size for merge
     * selection.  This is to prevent frequent flushing of
     * tiny segments from allowing a long tail in the index.
     * Default is 2 MB.
     */
    public TieredMergePolicy setFloorSegmentMB(double v) {
        if (v <= 0.0) {
            throw new IllegalArgumentException("floorSegmentMB must be > 0.0 (got " + v + ")");
        }
        v *= 1024 * 1024;
        floorSegmentBytes = v > Long.MAX_VALUE ? Long.MAX_VALUE : (long) v;
        return this;
    }

    /**
     * Returns the current floorSegmentMB.
     *
     * @see #setFloorSegmentMB
     */
    public double getFloorSegmentMB() {
        return floorSegmentBytes / (1024 * 1024.);
    }

    /**
     * When forceMergeDeletes is called, we only merge away a
     * segment if its delete percentage is over this
     * threshold.  Default is 10%.
     */
    public TieredMergePolicy setForceMergeDeletesPctAllowed(double v) {
        if (v < 0.0 || v > 100.0) {
            throw new IllegalArgumentException("forceMergeDeletesPctAllowed must be between 0.0 and 100.0 inclusive (got " + v + ")");
        }
        forceMergeDeletesPctAllowed = v;
        return this;
    }

    /**
     * Returns the current forceMergeDeletesPctAllowed setting.
     *
     * @see #setForceMergeDeletesPctAllowed
     */
    public double getForceMergeDeletesPctAllowed() {
        return forceMergeDeletesPctAllowed;
    }

    /**
     * Sets the allowed number of segments per tier.  Smaller
     * values mean more merging but fewer segments.
     *
     * <p>Default is 10.0.</p>
     */
    // 每一层 要求的 段数量
    public TieredMergePolicy setSegmentsPerTier(double v) {
        if (v < 2.0) {
            throw new IllegalArgumentException("segmentsPerTier must be >= 2.0 (got " + v + ")");
        }
        segsPerTier = v;
        return this;
    }

    /**
     * Returns the current segmentsPerTier setting.
     *
     * @see #setSegmentsPerTier
     */
    public double getSegmentsPerTier() {
        return segsPerTier;
    }

    /**
     * 描述某个段 内部的doc数量以及大小
     */
    private static class SegmentSizeAndDocs {
        private final SegmentCommitInfo segInfo;
        /**
         * 该大小是扣除掉 delete的
         */
        private final long sizeInBytes;
        /**
         * 该segment 在merge 过程中删除的doc数量
         */
        private final int delCount;
        private final int maxDoc;
        private final String name;

        SegmentSizeAndDocs(SegmentCommitInfo info, final long sizeInBytes, final int segDelCount) throws IOException {
            segInfo = info;
            this.name = info.info.name;
            this.sizeInBytes = sizeInBytes;
            this.delCount = segDelCount;
            this.maxDoc = info.info.maxDoc();
        }
    }

    /**
     * Holds score and explanation for a single candidate
     * merge.
     */
    // 对merge操作进行打分
    protected static abstract class MergeScore {
        /**
         * Sole constructor. (For invocation by subclass
         * constructors, typically implicit.)
         */
        protected MergeScore() {
        }

        /**
         * Returns the score for this merge candidate; lower
         * scores are better.
         */
        abstract double getScore();

        /**
         * Human readable explanation of how the merge got this
         * score.
         */
        abstract String getExplanation();
=======
    segsPerTier = v;
    return this;
  }

  /** Returns the current segmentsPerTier setting.
   *
   * @see #setSegmentsPerTier */
  public double getSegmentsPerTier() {
    return segsPerTier;
  }

  /**
   * 包含一些关键信息的 bean对象
   */
  private static class SegmentSizeAndDocs {
    private final SegmentCommitInfo segInfo;
    private final long sizeInBytes;
    private final int delCount;
    private final int maxDoc;
    private final String name;

    SegmentSizeAndDocs(SegmentCommitInfo info, final long sizeInBytes, final int segDelCount) throws IOException {
      segInfo = info;
      this.name = info.info.name;
      this.sizeInBytes = sizeInBytes;
      this.delCount = segDelCount;
      this.maxDoc = info.info.maxDoc();
    }
  }

  /** Holds score and explanation for a single candidate
   *  merge. */
  // 该对象可以为segment 进行打分
  protected static abstract class MergeScore {
    /** Sole constructor. (For invocation by subclass 
     *  constructors, typically implicit.) */
    protected MergeScore() {
>>>>>>> 6eeee8fa
    }


    // The size can change concurrently while we are running here, because deletes
    // are now applied concurrently, and this can piss off TimSort!  So we
    // call size() once per segment and sort by that:
    // 将 infos 下所有的段信息 按照size 进行排序
    private List<SegmentSizeAndDocs> getSortedBySegmentSize(final SegmentInfos infos, final MergeContext mergeContext) throws IOException {
        List<SegmentSizeAndDocs> sortedBySize = new ArrayList<>();

        for (SegmentCommitInfo info : infos) {
            sortedBySize.add(new SegmentSizeAndDocs(info, size(info, mergeContext), mergeContext.numDeletesToMerge(info)));
        }

        sortedBySize.sort((o1, o2) -> {
            // Sort by largest size:
            int cmp = Long.compare(o2.sizeInBytes, o1.sizeInBytes);
            if (cmp == 0) {
                cmp = o1.name.compareTo(o2.name);
            }
            return cmp;

        });

        return sortedBySize;
    }

    /**
     * 找到符合 merge 条件的 segment
     * @param mergeTrigger the event that triggered the merge   代表本次merge是由什么事件触发的
     * @param infos
     * @param mergeContext the IndexWriter to find the merges on
     * @return
     * @throws IOException
     */
    @Override
    public MergeSpecification findMerges(MergeTrigger mergeTrigger, SegmentInfos infos, MergeContext mergeContext) throws IOException {
        // 先找到已经处于merge 中的所有 段信息
        final Set<SegmentCommitInfo> merging = mergeContext.getMergingSegments();
        // Compute total index bytes & print details about the index
        long totIndexBytes = 0;
        long minSegmentBytes = Long.MAX_VALUE;

        int totalDelDocs = 0;
        // 即使在合并中的segment 也要计算大小 同时这个大小是去除掉 delCount的
        int totalMaxDoc = 0;

        // 记录当前正在合并的segment总大小
        long mergingBytes = 0;

        // 先将所有段信息进行排序  以 size大小倒序排序
        List<SegmentSizeAndDocs> sortedInfos = getSortedBySegmentSize(infos, mergeContext);
        Iterator<SegmentSizeAndDocs> iter = sortedInfos.iterator();
        while (iter.hasNext()) {
            SegmentSizeAndDocs segSizeDocs = iter.next();
            final long segBytes = segSizeDocs.sizeInBytes;
            // 打印日志 忽略
            if (verbose(mergeContext)) {
                String extra = merging.contains(segSizeDocs.segInfo) ? " [merging]" : "";
                if (segBytes >= maxMergedSegmentBytes) {
                    extra += " [skip: too large]";
                } else if (segBytes < floorSegmentBytes) {
                    extra += " [floored]";
                }
                message("  seg=" + segString(mergeContext, Collections.singleton(segSizeDocs.segInfo)) + " size=" + String.format(Locale.ROOT, "%.3f", segBytes / 1024 / 1024.) + " MB" + extra, mergeContext);
            }
            // 如果当前segment 已经在合并中了  跳过该对象
            if (merging.contains(segSizeDocs.segInfo)) {
                mergingBytes += segSizeDocs.sizeInBytes;
                iter.remove();
                // if this segment is merging, then its deletes are being reclaimed already.
                // only count live docs in the total max doc
                totalMaxDoc += segSizeDocs.maxDoc - segSizeDocs.delCount;
            } else {
                totalDelDocs += segSizeDocs.delCount;
                totalMaxDoc += segSizeDocs.maxDoc;
            }

            minSegmentBytes = Math.min(segBytes, minSegmentBytes);
            totIndexBytes += segBytes;
        }
        assert totalMaxDoc >= 0;
        assert totalDelDocs >= 0;

        final double totalDelPct = 100 * (double) totalDelDocs / totalMaxDoc;
        int allowedDelCount = (int) (deletesPctAllowed * totalMaxDoc / 100);

        // If we have too-large segments, grace them out of the maximum segment count
        // If we're above certain thresholds of deleted docs, we can merge very large segments.
        int tooBigCount = 0;
        iter = sortedInfos.iterator();

        // remove large segments from consideration under two conditions.
        // 1> Overall percent deleted docs relatively small and this segment is larger than 50% maxSegSize
        // 2> overall percent deleted docs large and this segment is large and has few deleted docs

        while (iter.hasNext()) {
            SegmentSizeAndDocs segSizeDocs = iter.next();
            double segDelPct = 100 * (double) segSizeDocs.delCount / (double) segSizeDocs.maxDoc;
            if (segSizeDocs.sizeInBytes > maxMergedSegmentBytes / 2 && (totalDelPct <= deletesPctAllowed || segDelPct <= deletesPctAllowed)) {
                iter.remove();
                tooBigCount++; // Just for reporting purposes.
                totIndexBytes -= segSizeDocs.sizeInBytes;
                allowedDelCount -= segSizeDocs.delCount;
            }
        }
        allowedDelCount = Math.max(0, allowedDelCount);

        final int mergeFactor = (int) Math.min(maxMergeAtOnce, segsPerTier);
        // Compute max allowed segments in the index
        long levelSize = Math.max(minSegmentBytes, floorSegmentBytes);
        long bytesLeft = totIndexBytes;
        double allowedSegCount = 0;
        while (true) {
            final double segCountLevel = bytesLeft / (double) levelSize;
            if (segCountLevel < segsPerTier || levelSize == maxMergedSegmentBytes) {
                allowedSegCount += Math.ceil(segCountLevel);
                break;
            }
            allowedSegCount += segsPerTier;
            bytesLeft -= segsPerTier * levelSize;
            levelSize = Math.min(maxMergedSegmentBytes, levelSize * mergeFactor);
        }
        // allowedSegCount may occasionally be less than segsPerTier
        // if segment sizes are below the floor size
        allowedSegCount = Math.max(allowedSegCount, segsPerTier);

<<<<<<< HEAD
        if (verbose(mergeContext) && tooBigCount > 0) {
            message("  allowedSegmentCount=" + allowedSegCount + " vs count=" + infos.size() +
                    " (eligible count=" + sortedInfos.size() + ") tooBigCount= " + tooBigCount, mergeContext);
        }
        return doFindMerges(sortedInfos, maxMergedSegmentBytes, mergeFactor, (int) allowedSegCount, allowedDelCount, MERGE_TYPE.NATURAL,
                mergeContext, mergingBytes >= maxMergedSegmentBytes);
=======
    sortedBySize.sort((o1, o2) -> {
      // Sort by largest size:
      int cmp = Long.compare(o2.sizeInBytes, o1.sizeInBytes);
      if (cmp == 0) {
        cmp = o1.name.compareTo(o2.name);
      }
      return cmp;

    });

    return sortedBySize;
  }

  /**
   * 找到需要merge的段
   * @param mergeTrigger the event that triggered the merge
   * @param infos
   * @param mergeContext the IndexWriter to find the merges on
   * @return
   * @throws IOException
   */
  @Override
  public MergeSpecification findMerges(MergeTrigger mergeTrigger, SegmentInfos infos, MergeContext mergeContext) throws IOException {
    final Set<SegmentCommitInfo> merging = mergeContext.getMergingSegments();
    // Compute total index bytes & print details about the index
    // 记录总大小
    long totIndexBytes = 0;

    // 该字段记录 所有段中最小的大小
    long minSegmentBytes = Long.MAX_VALUE;
    // 记录doc总数
    int totalDelDocs = 0;
    int totalMaxDoc = 0;
    // 记录所有正在merging的段大小总和
    long mergingBytes = 0;

    // 将段按照大小倒序排序
    List<SegmentSizeAndDocs> sortedInfos = getSortedBySegmentSize(infos, mergeContext);
    Iterator<SegmentSizeAndDocs> iter = sortedInfos.iterator();
    while (iter.hasNext()) {
      SegmentSizeAndDocs segSizeDocs = iter.next();
      final long segBytes = segSizeDocs.sizeInBytes;
      if (verbose(mergeContext)) {
        String extra = merging.contains(segSizeDocs.segInfo) ? " [merging]" : "";
        if (segBytes >= maxMergedSegmentBytes) {
          extra += " [skip: too large]";
        } else if (segBytes < floorSegmentBytes) {
          extra += " [floored]";
        }
        message("  seg=" + segString(mergeContext, Collections.singleton(segSizeDocs.segInfo)) + " size=" + String.format(Locale.ROOT, "%.3f", segBytes / 1024 / 1024.) + " MB" + extra, mergeContext);
      }
      if (merging.contains(segSizeDocs.segInfo)) {
        mergingBytes += segSizeDocs.sizeInBytes;
        iter.remove();
        // if this segment is merging, then its deletes are being reclaimed already.
        // only count live docs in the total max doc
        // 已经在合并中的段  将 去除del 后的doc数量 加到 total中
        totalMaxDoc += segSizeDocs.maxDoc - segSizeDocs.delCount;
      } else {
        // 正常情况 是增加 maxDoc 同时 还要增加一个 del数量
        totalDelDocs += segSizeDocs.delCount;
        totalMaxDoc += segSizeDocs.maxDoc;
      }

      minSegmentBytes = Math.min(segBytes, minSegmentBytes);
      totIndexBytes += segBytes;
    }
    assert totalMaxDoc >= 0;
    assert totalDelDocs >= 0;

    // 计算删除的比率
    final double totalDelPct = 100 * (double) totalDelDocs / totalMaxDoc;
    // 计算允许删除的大小
    int allowedDelCount = (int) (deletesPctAllowed * totalMaxDoc / 100);

    // If we have too-large segments, grace them out of the maximum segment count
    // If we're above certain thresholds of deleted docs, we can merge very large segments.
    // 记录本次segInfos 中出现了多少 特别大的对象
    int tooBigCount = 0;
    // 这里能够遍历到的是已经剔除掉 merging的
    iter = sortedInfos.iterator();

    // remove large segments from consideration under two conditions.
    // 1> Overall percent deleted docs relatively small and this segment is larger than 50% maxSegSize
    // 2>i overall percent deleted docs large and this segment is large and has few deleted docs

    while (iter.hasNext()) {
      SegmentSizeAndDocs segSizeDocs = iter.next();
      // 计算每个段 的删除率
      double segDelPct = 100 * (double) segSizeDocs.delCount / (double) segSizeDocs.maxDoc;
      // 当段大小超过了 merge总大小的一半   并且 （ 删除的量 小于允许值 || 该段的删除率小于某个值 ）
      if (segSizeDocs.sizeInBytes > maxMergedSegmentBytes / 2 && (totalDelPct <= deletesPctAllowed || segDelPct <= deletesPctAllowed)) {
        // 那么认为本次被选中的段中 存在那种特别大的段
        iter.remove();
        // 增加一个 big对象计数器
        tooBigCount++; // Just for reporting purposes.
        // 该大对象的相关值 会去除
        totIndexBytes -= segSizeDocs.sizeInBytes;
        allowedDelCount -= segSizeDocs.delCount;
      }
    }
    allowedDelCount = Math.max(0, allowedDelCount);

    // 计算单次合并包含多少个段
    final int mergeFactor = (int) Math.min(maxMergeAtOnce, segsPerTier);
    // Compute max allowed segments in the index
    // 这里计算了一个下限值
    long levelSize = Math.max(minSegmentBytes, floorSegmentBytes);
    // 代表一个总大小   这个值是包含 del的
    long bytesLeft = totIndexBytes;
    double allowedSegCount = 0;
    while (true) {
      // 这是预估的段数量吧  毕竟是用 / 下限计算的   每次循环中 level会越来越小 因为levelSize 在变大
      final double segCountLevel = bytesLeft / (double) levelSize;
      // 在count不断减少  直到 低于一个要求值时  或者 size达到最大值时 选择退出循环
      if (segCountLevel < segsPerTier || levelSize == maxMergedSegmentBytes) {
        allowedSegCount += Math.ceil(segCountLevel);
        break;
      }
      // segCount 每次都增加 segsPerTier 这么大的值  最后一次只增加segCountLevel 大小的值
      allowedSegCount += segsPerTier;
      // 这个左范围会越来越小
      bytesLeft -= segsPerTier * levelSize;
      // 不断的提升下限值
      levelSize = Math.min(maxMergedSegmentBytes, levelSize * mergeFactor);
>>>>>>> 6eeee8fa
    }

<<<<<<< HEAD
    private MergeSpecification doFindMerges(List<SegmentSizeAndDocs> sortedEligibleInfos,
                                            final long maxMergedSegmentBytes,
                                            final int mergeFactor, final int allowedSegCount,
                                            final int allowedDelCount, final MERGE_TYPE mergeType,
                                            MergeContext mergeContext,
                                            boolean maxMergeIsRunning) throws IOException {

        List<SegmentSizeAndDocs> sortedEligible = new ArrayList<>(sortedEligibleInfos);

        Map<SegmentCommitInfo, SegmentSizeAndDocs> segInfosSizes = new HashMap<>();
        for (SegmentSizeAndDocs segSizeDocs : sortedEligible) {
            segInfosSizes.put(segSizeDocs.segInfo, segSizeDocs);
        }
=======
    // tooBigCount 这个参数只是为了打印日志吗???
    if (verbose(mergeContext) && tooBigCount > 0) {
      message("  allowedSegmentCount=" + allowedSegCount + " vs count=" + infos.size() +
          " (eligible count=" + sortedInfos.size() + ") tooBigCount= " + tooBigCount, mergeContext);
    }
    // 这里才执行真正的 查找工作
    return doFindMerges(sortedInfos, maxMergedSegmentBytes, mergeFactor, (int) allowedSegCount, allowedDelCount, MERGE_TYPE.NATURAL,
        mergeContext, mergingBytes >= maxMergedSegmentBytes);
  }

  /**
   * 执行真正的查找工作
   * @param sortedEligibleInfos   候选对象  已经剔除了 merging 中的segment   注意这里已经完成排序了
   * @param maxMergedSegmentBytes   单次merge的segment  bytes总大小
   * @param mergeFactor     单次merge多少个段
   * @param allowedSegCount
   * @param allowedDelCount   这是允许删除的大小
   * @param mergeType     默认情况使用 自然方式进行merge    在强制删除模式 和强制合并模式下 传入参数不同
   * @param mergeContext    上下文对象 对外暴露一些api 用于访问一些属性
   * @param maxMergeIsRunning   当前正在merge中的量是否很大
   * @return
   * @throws IOException
   */
  private MergeSpecification doFindMerges(List<SegmentSizeAndDocs> sortedEligibleInfos,
                                          final long maxMergedSegmentBytes,
                                          final int mergeFactor, final int allowedSegCount,
                                          final int allowedDelCount, final MERGE_TYPE mergeType,
                                          MergeContext mergeContext,
                                          boolean maxMergeIsRunning) throws IOException {

    List<SegmentSizeAndDocs> sortedEligible = new ArrayList<>(sortedEligibleInfos);

    Map<SegmentCommitInfo, SegmentSizeAndDocs> segInfosSizes = new HashMap<>();
    for (SegmentSizeAndDocs segSizeDocs : sortedEligible) {
      segInfosSizes.put(segSizeDocs.segInfo, segSizeDocs);
    }

    int originalSortedSize = sortedEligible.size();
    // ignore
    if (verbose(mergeContext)) {
      message("findMerges: " + originalSortedSize + " segments", mergeContext);
    }
    if (originalSortedSize == 0) {
      return null;
    }

    // 这里存储已经merge好的段对象
    final Set<SegmentCommitInfo> toBeMerged = new HashSet<>();
>>>>>>> 6eeee8fa

        int originalSortedSize = sortedEligible.size();
        if (verbose(mergeContext)) {
            message("findMerges: " + originalSortedSize + " segments", mergeContext);
        }
        if (originalSortedSize == 0) {
            return null;
        }

        final Set<SegmentCommitInfo> toBeMerged = new HashSet<>();

<<<<<<< HEAD
        MergeSpecification spec = null;
=======
    // 内部是拆解出 多个 oneMerge
    // 什么才是合并的最优解???   小而多?? 好像并不是
    while (true) {
>>>>>>> 6eeee8fa

        // Cycle to possibly select more than one merge:
        // The trigger point for total deleted documents in the index leads to a bunch of large segment
        // merges at the same time. So only put one large merge in the list of merges per cycle. We'll pick up another
        // merge next time around.
        boolean haveOneLargeMerge = false;

<<<<<<< HEAD
        while (true) {
=======
      // Remove ineligible segments. These are either already being merged or already picked by prior iterations
      Iterator<SegmentSizeAndDocs> iter = sortedEligible.iterator();
      while (iter.hasNext()) {
        // 将上一轮已经挑选出来的 segemnt 剔除后 使用剩余的segment 继续尝试生成 oneMerge
        SegmentSizeAndDocs segSizeDocs = iter.next();
        if (toBeMerged.contains(segSizeDocs.segInfo)) {
          iter.remove();
        }
      }
>>>>>>> 6eeee8fa

            // Gather eligible segments for merging, ie segments
            // not already being merged and not already picked (by
            // prior iteration of this loop) for merging:

<<<<<<< HEAD
            // Remove ineligible segments. These are either already being merged or already picked by prior iterations
            Iterator<SegmentSizeAndDocs> iter = sortedEligible.iterator();
            while (iter.hasNext()) {
                SegmentSizeAndDocs segSizeDocs = iter.next();
                if (toBeMerged.contains(segSizeDocs.segInfo)) {
                    iter.remove();
                }
            }

            if (verbose(mergeContext)) {
                message("  allowedSegmentCount=" + allowedSegCount + " vs count=" + originalSortedSize + " (eligible count=" + sortedEligible.size() + ")", mergeContext);
            }

            if (sortedEligible.size() == 0) {
                return spec;
            }

            final int remainingDelCount = sortedEligible.stream().mapToInt(c -> c.delCount).sum();
            if (mergeType == MERGE_TYPE.NATURAL &&
                    sortedEligible.size() <= allowedSegCount &&
                    remainingDelCount <= allowedDelCount) {
                return spec;
            }

            // OK we are over budget -- find best merge!
            MergeScore bestScore = null;
            List<SegmentCommitInfo> best = null;
            boolean bestTooLarge = false;
            long bestMergeBytes = 0;

            for (int startIdx = 0; startIdx < sortedEligible.size(); startIdx++) {

                long totAfterMergeBytes = 0;

                final List<SegmentCommitInfo> candidate = new ArrayList<>();
                boolean hitTooLarge = false;
                long bytesThisMerge = 0;
                for (int idx = startIdx; idx < sortedEligible.size() && candidate.size() < mergeFactor && bytesThisMerge < maxMergedSegmentBytes; idx++) {
                    final SegmentSizeAndDocs segSizeDocs = sortedEligible.get(idx);
                    final long segBytes = segSizeDocs.sizeInBytes;

                    if (totAfterMergeBytes + segBytes > maxMergedSegmentBytes) {
                        hitTooLarge = true;
                        if (candidate.size() == 0) {
                            // We should never have something coming in that _cannot_ be merged, so handle singleton merges
                            candidate.add(segSizeDocs.segInfo);
                            bytesThisMerge += segBytes;
                        }
                        // NOTE: we continue, so that we can try
                        // "packing" smaller segments into this merge
                        // to see if we can get closer to the max
                        // size; this in general is not perfect since
                        // this is really "bin packing" and we'd have
                        // to try different permutations.
                        continue;
                    }
                    candidate.add(segSizeDocs.segInfo);
                    bytesThisMerge += segBytes;
                    totAfterMergeBytes += segBytes;
                }

                // We should never see an empty candidate: we iterated over maxMergeAtOnce
                // segments, and already pre-excluded the too-large segments:
                assert candidate.size() > 0;

                // A singleton merge with no deletes makes no sense. We can get here when forceMerge is looping around...
                if (candidate.size() == 1) {
                    SegmentSizeAndDocs segSizeDocs = segInfosSizes.get(candidate.get(0));
                    if (segSizeDocs.delCount == 0) {
                        continue;
                    }
                }

                // If we didn't find a too-large merge and have a list of candidates
                // whose length is less than the merge factor, it means we are reaching
                // the tail of the list of segments and will only find smaller merges.
                // Stop here.
                if (bestScore != null &&
                        hitTooLarge == false &&
                        candidate.size() < mergeFactor) {
                    break;
                }

                final MergeScore score = score(candidate, hitTooLarge, segInfosSizes);
                if (verbose(mergeContext)) {
                    message("  maybe=" + segString(mergeContext, candidate) + " score=" + score.getScore() + " " + score.getExplanation() + " tooLarge=" + hitTooLarge + " size=" + String.format(Locale.ROOT, "%.3f MB", totAfterMergeBytes / 1024. / 1024.), mergeContext);
                }

                if ((bestScore == null || score.getScore() < bestScore.getScore()) && (!hitTooLarge || !maxMergeIsRunning)) {
                    best = candidate;
                    bestScore = score;
                    bestTooLarge = hitTooLarge;
                    bestMergeBytes = totAfterMergeBytes;
                }
            }

            if (best == null) {
                return spec;
            }
            // The mergeType == FORCE_MERGE_DELETES behaves as the code does currently and can create a large number of
            // concurrent big merges. If we make findForcedDeletesMerges behave as findForcedMerges and cycle through
            // we should remove this.
            if (haveOneLargeMerge == false || bestTooLarge == false || mergeType == MERGE_TYPE.FORCE_MERGE_DELETES) {

                haveOneLargeMerge |= bestTooLarge;

                if (spec == null) {
                    spec = new MergeSpecification();
                }
                final OneMerge merge = new OneMerge(best);
                spec.add(merge);

                if (verbose(mergeContext)) {
                    message("  add merge=" + segString(mergeContext, merge.segments) + " size=" + String.format(Locale.ROOT, "%.3f MB", bestMergeBytes / 1024. / 1024.) + " score=" + String.format(Locale.ROOT, "%.3f", bestScore.getScore()) + " " + bestScore.getExplanation() + (bestTooLarge ? " [max merge]" : ""), mergeContext);
                }
            }
            // whether we're going to return this list in the spec of not, we need to remove it from
            // consideration on the next loop.
            toBeMerged.addAll(best);
        }
    }

    /**
     * Expert: scores one merge; subclasses can override.
     */
    protected MergeScore score(List<SegmentCommitInfo> candidate, boolean hitTooLarge, Map<SegmentCommitInfo, SegmentSizeAndDocs> segmentsSizes) throws IOException {
        long totBeforeMergeBytes = 0;
        long totAfterMergeBytes = 0;
        long totAfterMergeBytesFloored = 0;
        for (SegmentCommitInfo info : candidate) {
            final long segBytes = segmentsSizes.get(info).sizeInBytes;
            totAfterMergeBytes += segBytes;
            totAfterMergeBytesFloored += floorSize(segBytes);
            totBeforeMergeBytes += info.sizeInBytes();
        }

        // Roughly measure "skew" of the merge, i.e. how
        // "balanced" the merge is (whether the segments are
        // about the same size), which can range from
        // 1.0/numSegsBeingMerged (good) to 1.0 (poor). Heavily
        // lopsided merges (skew near 1.0) is no good; it means
        // O(N^2) merge cost over time:
        final double skew;
        if (hitTooLarge) {
            // Pretend the merge has perfect skew; skew doesn't
            // matter in this case because this merge will not
            // "cascade" and so it cannot lead to N^2 merge cost
            // over time:
            final int mergeFactor = (int) Math.min(maxMergeAtOnce, segsPerTier);
            skew = 1.0 / mergeFactor;
        } else {
            skew = ((double) floorSize(segmentsSizes.get(candidate.get(0)).sizeInBytes)) / totAfterMergeBytesFloored;
=======
      // 代表已经处理完所有 segment了
      if (sortedEligible.size() == 0) {
        return spec;
      }

      // 计算这些segment 总的 delDoc数量
      final int remainingDelCount = sortedEligible.stream().mapToInt(c -> c.delCount).sum();
      // 看来自然删除的模式 会尽可能将多个segment 进行合并 这里剩余的段已经不多了 所以不急着一次性处理完
      // 而在 forceXXX 中 会尽可能将所有segment合并
      if (mergeType == MERGE_TYPE.NATURAL &&
              // 当segment 列表中 段对象剔除的差不多了  并且允许删除的数量也没有超标时 允许直接返回
          sortedEligible.size() <= allowedSegCount &&
          remainingDelCount <= allowedDelCount) {
        return spec;
      }

      // OK we are over budget -- find best merge!
      // 这里尝试选取最优解
      MergeScore bestScore = null;
      List<SegmentCommitInfo> best = null;
      boolean bestTooLarge = false;
      long bestMergeBytes = 0;

      // 开始遍历 segment   内循环负责挑选segment 外循环负责 将太大的segment 排出选择范围外(为了装箱问题最优解 )
      for (int startIdx = 0; startIdx < sortedEligible.size(); startIdx++) {

        // 当前参与merge的段的总大小    如果有某个超范围的segment加入了   大小是不算入该值的
        long totAfterMergeBytes = 0;

        final List<SegmentCommitInfo> candidate = new ArrayList<>();
        // 当 需要merge的段大小总计接近该值时  该标识设置为true
        boolean hitTooLarge = false;
        long bytesThisMerge = 0;
        // 看来在循环过程中 会不断往 candidate中填充数据 一旦填充到要求值 就不会进行内循环了 或者本次merge的byte值已经达到了上限
        // merge的目的到底是什么 merge有一个下限 也就是 碎片段不应该被 合并吗  ???
        for (int idx = startIdx; idx < sortedEligible.size() && candidate.size() < mergeFactor && bytesThisMerge < maxMergedSegmentBytes; idx++) {
          final SegmentSizeAndDocs segSizeDocs = sortedEligible.get(idx);
          final long segBytes = segSizeDocs.sizeInBytes;

          // 代表此时 大小超过了 merge的上限
          if (totAfterMergeBytes + segBytes > maxMergedSegmentBytes) {
            // 只要在未满足 最大数量时   有一次 大小先超过了限制值 就会设置为true  也就是该值为false 时 直接就是最优解了 采用的都是尽可能大的segment
            hitTooLarge = true;
            // 只有当 候选对象还没有设置时 才会添加   也就是 如果第一个值特别大是可能会添加进去的  这个大小是不算入 totAfterMergeBytes 的
            if (candidate.size() == 0) {
              // We should never have something coming in that _cannot_ be merged, so handle singleton merges
              candidate.add(segSizeDocs.segInfo);
              bytesThisMerge += segBytes;
            }
            // NOTE: we continue, so that we can try
            // "packing" smaller segments into this merge
            // to see if we can get closer to the max
            // size; this in general is not perfect since
            // this is really "bin packing" and we'd have
            // to try different permutations.
            continue;
          }
          // 正常情况就是从大到小 开始添加
          candidate.add(segSizeDocs.segInfo);
          bytesThisMerge += segBytes;
          totAfterMergeBytes += segBytes;
        }

        // We should never see an empty candidate: we iterated over maxMergeAtOnce
        // segments, and already pre-excluded the too-large segments:
        assert candidate.size() > 0;

        // A singleton merge with no deletes makes no sense. We can get here when forceMerge is looping around...
        // 2种情况 一种是加入了一个超规格的 segment  还有一种就是 一个略小于上限的segment  并且与剩下任何一个segment 都会超标
        // 如果这个段不支持瘦身的话  重选candidate 并且从下一个略小的segment开始
        if (candidate.size() == 1) {
          SegmentSizeAndDocs segSizeDocs = segInfosSizes.get(candidate.get(0));
          if (segSizeDocs.delCount == 0) {
            continue;
          }
        }

        // If we didn't find a too-large merge and have a list of candidates
        // whose length is less than the merge factor, it means we are reaching
        // the tail of the list of segments and will only find smaller merges.
        // Stop here.
        // 第一次循环不会进入这里 ??? 跟上面描述都不一样 而且已经是最优解了 为什么不退出外循环???
        // 好吧 在去掉第一个segment 后才有可能进入这个分支
        if (bestScore != null &&
            hitTooLarge == false &&
            candidate.size() < mergeFactor) {
          break;
        }

        // 对该组合打分
        final MergeScore score = score(candidate, hitTooLarge, segInfosSizes);
        if (verbose(mergeContext)) {
          message("  maybe=" + segString(mergeContext, candidate) + " score=" + score.getScore() + " " + score.getExplanation() + " tooLarge=" + hitTooLarge + " size=" + String.format(Locale.ROOT, "%.3f MB", totAfterMergeBytes/1024./1024.), mergeContext);
        }

        // 得分越低越好
        if ((bestScore == null || score.getScore() < bestScore.getScore()) && (!hitTooLarge || !maxMergeIsRunning)) {
          best = candidate;
          bestScore = score;
          bestTooLarge = hitTooLarge;
          bestMergeBytes = totAfterMergeBytes;
>>>>>>> 6eeee8fa
        }

<<<<<<< HEAD
        // Strongly favor merges with less skew (smaller
        // mergeScore is better):
        double mergeScore = skew;
=======
      // 当没有选出最优解时 直接返回spec 实际上是返回null
      if (best == null) {
        return spec;
      }
      // The mergeType == FORCE_MERGE_DELETES behaves as the code does currently and can create a large number of
      // concurrent big merges. If we make findForcedDeletesMerges behave as findForcedMerges and cycle through
      // we should remove this.
      // haveOneLargeMerge 代表一个 OneMerge 对象都还没有生成
      if (haveOneLargeMerge == false || bestTooLarge == false || mergeType == MERGE_TYPE.FORCE_MERGE_DELETES) {
>>>>>>> 6eeee8fa

        // Gently favor smaller merges over bigger ones.  We
        // don't want to make this exponent too large else we
        // can end up doing poor merges of small segments in
        // order to avoid the large merges:
        mergeScore *= Math.pow(totAfterMergeBytes, 0.05);

        // Strongly favor merges that reclaim deletes:
        final double nonDelRatio = ((double) totAfterMergeBytes) / totBeforeMergeBytes;
        mergeScore *= Math.pow(nonDelRatio, 2);

<<<<<<< HEAD
        final double finalMergeScore = mergeScore;

        return new MergeScore() {

            @Override
            public double getScore() {
                return finalMergeScore;
            }

            @Override
            public String getExplanation() {
                return "skew=" + String.format(Locale.ROOT, "%.3f", skew) + " nonDelRatio=" + String.format(Locale.ROOT, "%.3f", nonDelRatio);
            }
        };
    }

    @Override
    public MergeSpecification findForcedMerges(SegmentInfos infos, int maxSegmentCount, Map<SegmentCommitInfo, Boolean> segmentsToMerge, MergeContext mergeContext) throws IOException {
        if (verbose(mergeContext)) {
            message("findForcedMerges maxSegmentCount=" + maxSegmentCount + " infos=" + segString(mergeContext, infos) +
                    " segmentsToMerge=" + segmentsToMerge, mergeContext);
=======
        if (verbose(mergeContext)) {
          message("  add merge=" + segString(mergeContext, merge.segments) + " size=" + String.format(Locale.ROOT, "%.3f MB", bestMergeBytes / 1024. / 1024.) + " score=" + String.format(Locale.ROOT, "%.3f", bestScore.getScore()) + " " + bestScore.getExplanation() + (bestTooLarge ? " [max merge]" : ""), mergeContext);
        }
      }
      // whether we're going to return this list in the spec of not, we need to remove it from
      // consideration on the next loop.
      // 将这些segment排除后 继续合并 生成 oneMerge 对象
      toBeMerged.addAll(best);
    }
  }

  /**
   * Expert: scores one merge; subclasses can override.
   * @param hitTooLarge 只要在未满足 最大数量时   有一次 大小先超过了限制值 就会设置为true  也就是该值为false 时 直接就是最优解了 采用的都是尽可能大的segment
   *
   */
  // 针对候选的segment进行打分  子类可以自己拓展
  protected MergeScore score(List<SegmentCommitInfo> candidate, boolean hitTooLarge, Map<SegmentCommitInfo, SegmentSizeAndDocs> segmentsSizes) throws IOException {

    // before 在merge之前的大小 也就是删除某些doc之前的大小
    long totBeforeMergeBytes = 0;
    // segmentsSizes.get(info).sizeInBytes 对应的大小都是剔除掉 delDoc的
    // 计算candidate 内所有segment 大小总和
    long totAfterMergeBytes = 0;
    // 同上 但是 segBytes小于下限的情况 会使用下限替代 也就是可能略大于上面的值
    long totAfterMergeBytesFloored = 0;
    for(SegmentCommitInfo info : candidate) {
      // 找到该段的大小
      final long segBytes = segmentsSizes.get(info).sizeInBytes;
      totAfterMergeBytes += segBytes;
      totAfterMergeBytesFloored += floorSize(segBytes);
      // 该 方法返回的是未剔除 delDoc的大小
      totBeforeMergeBytes += info.sizeInBytes();
    }

    // Roughly measure "skew" of the merge, i.e. how
    // "balanced" the merge is (whether the segments are
    // about the same size), which can range from
    // 1.0/numSegsBeingMerged (good) to 1.0 (poor). Heavily
    // lopsided merges (skew near 1.0) is no good; it means
    // O(N^2) merge cost over time:
    // 这是斜率吗
    final double skew;
    // 代表不是最优情况
    if (hitTooLarge) {
      // Pretend the merge has perfect skew; skew doesn't
      // matter in this case because this merge will not
      // "cascade" and so it cannot lead to N^2 merge cost
      // over time:
      final int mergeFactor = (int) Math.min(maxMergeAtOnce, segsPerTier);
      skew = 1.0/mergeFactor;
    } else {
      // 取最大的段 / merge后的大小
      skew = ((double) floorSize(segmentsSizes.get(candidate.get(0)).sizeInBytes)) / totAfterMergeBytesFloored;
    }

    // Strongly favor merges with less skew (smaller
    // mergeScore is better):
    double mergeScore = skew;

    // 为什么这样算没看懂
    // 简单分析一下  假设 hitTooLarge 为false  那么最大的段所占总比重与score 成正比 合并后的大小在一定范围内 越大越好   同时删除的工作越少(未删除的比重高) 得分越高
    // 而在上面会发现实际上得分越低越好
    // Gently favor smaller merges over bigger ones.  We
    // don't want to make this exponent too large else we
    // can end up doing poor merges of small segments in
    // order to avoid the large merges:
    // 0.05次方  那么就是略大于1  底数越大 结果越大
    mergeScore *= Math.pow(totAfterMergeBytes, 0.05);

    // Strongly favor merges that reclaim deletes:
    // 计算未删除的比重
    final double nonDelRatio = ((double) totAfterMergeBytes)/totBeforeMergeBytes;
    mergeScore *= Math.pow(nonDelRatio, 2);

    final double finalMergeScore = mergeScore;

    return new MergeScore() {

      @Override
      public double getScore() {
        return finalMergeScore;
      }

      @Override
      public String getExplanation() {
        return "skew=" + String.format(Locale.ROOT, "%.3f", skew) + " nonDelRatio=" + String.format(Locale.ROOT, "%.3f", nonDelRatio);
      }
    };
  }

  /**
   * 进行强制合并  这个先不看
   * @param infos
   * @param maxSegmentCount requested maximum number of segments in the index (currently this
   *                        is always 1)
   * @param segmentsToMerge contains the specific SegmentInfo instances that must be merged
   *                        away. This may be a subset of all
   *                        SegmentInfos.  If the value is True for a
   *                        given SegmentInfo, that means this segment was
   *                        an original segment present in the
   *                        to-be-merged index; else, it was a segment
   *                        produced by a cascaded merge.   这参数 神马意思???
   * @param mergeContext    the IndexWriter to find the merges on
   * @return
   * @throws IOException
   */
  @Override
  public MergeSpecification findForcedMerges(SegmentInfos infos, int maxSegmentCount, Map<SegmentCommitInfo, Boolean> segmentsToMerge, MergeContext mergeContext) throws IOException {
    if (verbose(mergeContext)) {
      message("findForcedMerges maxSegmentCount=" + maxSegmentCount + " infos=" + segString(mergeContext, infos) +
          " segmentsToMerge=" + segmentsToMerge, mergeContext);
    }

    // 排序
    List<SegmentSizeAndDocs> sortedSizeAndDocs = getSortedBySegmentSize(infos, mergeContext);

    long totalMergeBytes = 0;
    final Set<SegmentCommitInfo> merging = mergeContext.getMergingSegments();


    // Trim the list down, remove if we're respecting max segment size and it's not original. Presumably it's been merged before and
    //   is close enough to the max segment size we shouldn't add it in again.
    Iterator<SegmentSizeAndDocs> iter = sortedSizeAndDocs.iterator();
    boolean forceMergeRunning = false;
    while (iter.hasNext()) {
      SegmentSizeAndDocs segSizeDocs = iter.next();
      final Boolean isOriginal = segmentsToMerge.get(segSizeDocs.segInfo);
      if (isOriginal == null) {
        iter.remove();
      } else {
        if (merging.contains(segSizeDocs.segInfo)) {
          forceMergeRunning = true;
          iter.remove();
        } else {
          totalMergeBytes += segSizeDocs.sizeInBytes;
>>>>>>> 6eeee8fa
        }

        List<SegmentSizeAndDocs> sortedSizeAndDocs = getSortedBySegmentSize(infos, mergeContext);

        long totalMergeBytes = 0;
        final Set<SegmentCommitInfo> merging = mergeContext.getMergingSegments();


        // Trim the list down, remove if we're respecting max segment size and it's not original. Presumably it's been merged before and
        //   is close enough to the max segment size we shouldn't add it in again.
        Iterator<SegmentSizeAndDocs> iter = sortedSizeAndDocs.iterator();
        boolean forceMergeRunning = false;
        while (iter.hasNext()) {
            SegmentSizeAndDocs segSizeDocs = iter.next();
            final Boolean isOriginal = segmentsToMerge.get(segSizeDocs.segInfo);
            if (isOriginal == null) {
                iter.remove();
            } else {
                if (merging.contains(segSizeDocs.segInfo)) {
                    forceMergeRunning = true;
                    iter.remove();
                } else {
                    totalMergeBytes += segSizeDocs.sizeInBytes;
                }
            }
        }

        long maxMergeBytes = maxMergedSegmentBytes;

        // Set the maximum segment size based on how many segments have been specified.
        if (maxSegmentCount == 1) maxMergeBytes = Long.MAX_VALUE;
        else if (maxSegmentCount != Integer.MAX_VALUE) {
            // Fudge this up a bit so we have a better chance of not having to rewrite segments. If we use the exact size,
            // it's almost guaranteed that the segments won't fit perfectly and we'll be left with more segments than
            // we want and have to re-merge in the code at the bottom of this method.
            maxMergeBytes = Math.max((long) (((double) totalMergeBytes / (double) maxSegmentCount)), maxMergedSegmentBytes);
            maxMergeBytes = (long) ((double) maxMergeBytes * 1.25);
        }

        iter = sortedSizeAndDocs.iterator();
        boolean foundDeletes = false;
        while (iter.hasNext()) {
            SegmentSizeAndDocs segSizeDocs = iter.next();
            Boolean isOriginal = segmentsToMerge.get(segSizeDocs.segInfo);
            if (segSizeDocs.delCount != 0) { // This is forceMerge, all segments with deleted docs should be merged.
                if (isOriginal != null && isOriginal) {
                    foundDeletes = true;
                }
                continue;
            }
            // Let the scoring handle whether to merge large segments.
            if (maxSegmentCount == Integer.MAX_VALUE && isOriginal != null && isOriginal == false) {
                iter.remove();
            }
            // Don't try to merge a segment with no deleted docs that's over the max size.
            if (maxSegmentCount != Integer.MAX_VALUE && segSizeDocs.sizeInBytes >= maxMergeBytes) {
                iter.remove();
            }
        }

        // Nothing to merge this round.
        if (sortedSizeAndDocs.size() == 0) {
            return null;
        }

        // We should never bail if there are segments that have deleted documents, all deleted docs should be purged.
        if (foundDeletes == false) {
            SegmentCommitInfo infoZero = sortedSizeAndDocs.get(0).segInfo;
            if ((maxSegmentCount != Integer.MAX_VALUE && maxSegmentCount > 1 && sortedSizeAndDocs.size() <= maxSegmentCount) ||
                    (maxSegmentCount == 1 && sortedSizeAndDocs.size() == 1 && (segmentsToMerge.get(infoZero) != null || isMerged(infos, infoZero, mergeContext)))) {
                if (verbose(mergeContext)) {
                    message("already merged", mergeContext);
                }
                return null;
            }
        }

        if (verbose(mergeContext)) {
            message("eligible=" + sortedSizeAndDocs, mergeContext);
        }

        final int startingSegmentCount = sortedSizeAndDocs.size();
        final boolean finalMerge = startingSegmentCount < maxSegmentCount + maxMergeAtOnceExplicit - 1;
        if (finalMerge && forceMergeRunning) {
            return null;
        }

        // This is the special case of merging down to one segment
        if (sortedSizeAndDocs.size() < maxMergeAtOnceExplicit && maxSegmentCount == 1 && totalMergeBytes < maxMergeBytes) {
            MergeSpecification spec = new MergeSpecification();
            List<SegmentCommitInfo> allOfThem = new ArrayList<>();
            for (SegmentSizeAndDocs segSizeDocs : sortedSizeAndDocs) {
                allOfThem.add(segSizeDocs.segInfo);
            }
            spec.add(new OneMerge(allOfThem));
            return spec;
        }

        MergeSpecification spec = null;

        int index = startingSegmentCount - 1;
        int resultingSegments = startingSegmentCount;
        while (true) {
            List<SegmentCommitInfo> candidate = new ArrayList<>();
            long currentCandidateBytes = 0L;
            int mergesAllowed = maxMergeAtOnceExplicit;
            while (index >= 0 && resultingSegments > maxSegmentCount && mergesAllowed > 0) {
                final SegmentCommitInfo current = sortedSizeAndDocs.get(index).segInfo;
                final int initialCandidateSize = candidate.size();
                final long currentSegmentSize = current.sizeInBytes();
                // We either add to the bin because there's space or because the it is the smallest possible bin since
                // decrementing the index will move us to even larger segments.
                if (currentCandidateBytes + currentSegmentSize <= maxMergeBytes || initialCandidateSize < 2) {
                    candidate.add(current);
                    --index;
                    currentCandidateBytes += currentSegmentSize;
                    --mergesAllowed;
                    if (initialCandidateSize > 0) {
                        // Any merge that handles two or more segments reduces the resulting number of segments
                        // by the number of segments handled - 1
                        --resultingSegments;
                    }
                } else {
                    break;
                }
            }
            final int candidateSize = candidate.size();
            // While a force merge is running, only merges that cover the maximum allowed number of segments or that create a segment close to the
            // maximum allowed segment sized are permitted
            if (candidateSize > 1 && (forceMergeRunning == false || candidateSize == maxMergeAtOnceExplicit || candidateSize > 0.7 * maxMergeBytes)) {
                final OneMerge merge = new OneMerge(candidate);
                if (verbose(mergeContext)) {
                    message("add merge=" + segString(mergeContext, merge.segments), mergeContext);
                }
                if (spec == null) {
                    spec = new MergeSpecification();
                }
                spec.add(merge);
            } else {
                return spec;
            }
        }
    }

    @Override
    public MergeSpecification findForcedDeletesMerges(SegmentInfos infos, MergeContext mergeContext) throws IOException {
        if (verbose(mergeContext)) {
            message("findForcedDeletesMerges infos=" + segString(mergeContext, infos) + " forceMergeDeletesPctAllowed=" + forceMergeDeletesPctAllowed, mergeContext);
        }

        // First do a quick check that there's any work to do.
        // NOTE: this makes BaseMergePOlicyTestCase.testFindForcedDeletesMerges work
        final Set<SegmentCommitInfo> merging = mergeContext.getMergingSegments();

        boolean haveWork = false;
        for (SegmentCommitInfo info : infos) {
            int delCount = mergeContext.numDeletesToMerge(info);
            assert assertDelCount(delCount, info);
            double pctDeletes = 100. * ((double) delCount) / info.info.maxDoc();
            if (pctDeletes > forceMergeDeletesPctAllowed && !merging.contains(info)) {
                haveWork = true;
                break;
            }
        }

<<<<<<< HEAD
        if (haveWork == false) {
            return null;
        }

        List<SegmentSizeAndDocs> sortedInfos = getSortedBySegmentSize(infos, mergeContext);

        Iterator<SegmentSizeAndDocs> iter = sortedInfos.iterator();
        while (iter.hasNext()) {
            SegmentSizeAndDocs segSizeDocs = iter.next();
            double pctDeletes = 100. * ((double) segSizeDocs.delCount / (double) segSizeDocs.maxDoc);
            if (merging.contains(segSizeDocs.segInfo) || pctDeletes <= forceMergeDeletesPctAllowed) {
                iter.remove();
            }
        }

        if (verbose(mergeContext)) {
            message("eligible=" + sortedInfos, mergeContext);
        }
        return doFindMerges(sortedInfos, maxMergedSegmentBytes,
                maxMergeAtOnceExplicit, Integer.MAX_VALUE, 0, MERGE_TYPE.FORCE_MERGE_DELETES, mergeContext, false);

    }

    private long floorSize(long bytes) {
        return Math.max(floorSegmentBytes, bytes);
=======
  /**
   * 找到为了瘦身的 segment
   * @param infos
   * @param mergeContext the IndexWriter to find the merges on
   * @return
   * @throws IOException
   */
  @Override
  public MergeSpecification findForcedDeletesMerges(SegmentInfos infos, MergeContext mergeContext) throws IOException {
    if (verbose(mergeContext)) {
      message("findForcedDeletesMerges infos=" + segString(mergeContext, infos) + " forceMergeDeletesPctAllowed=" + forceMergeDeletesPctAllowed, mergeContext);
    }

    // First do a quick check that there's any work to do.
    // NOTE: this makes BaseMergePOlicyTestCase.testFindForcedDeletesMerges work
    final Set<SegmentCommitInfo> merging = mergeContext.getMergingSegments();

    boolean haveWork = false;
    for(SegmentCommitInfo info : infos) {
      int delCount = mergeContext.numDeletesToMerge(info);
      assert assertDelCount(delCount, info);
      double pctDeletes = 100.*((double) delCount)/info.info.maxDoc();
      // 当找到超过 预定值时 被选中 并会在之后参与到 del中
      if (pctDeletes > forceMergeDeletesPctAllowed && !merging.contains(info)) {
        haveWork = true;
        break;
      }
    }

    // 都没有满足最小删除量 那么就不需要合并了  单个段的合并 实际上就是瘦身
    if (haveWork == false) {
      return null;
    }

    // 排序并包装
    List<SegmentSizeAndDocs> sortedInfos = getSortedBySegmentSize(infos, mergeContext);

    Iterator<SegmentSizeAndDocs> iter = sortedInfos.iterator();
    while (iter.hasNext()) {
      SegmentSizeAndDocs segSizeDocs = iter.next();
      double pctDeletes = 100. * ((double) segSizeDocs.delCount / (double) segSizeDocs.maxDoc);
      // 已经在merge中了  就移除掉 或者不满足条件的也移除  md 为什么不在上面移除???
      if (merging.contains(segSizeDocs.segInfo) || pctDeletes <= forceMergeDeletesPctAllowed) {
        iter.remove();
      }
>>>>>>> 6eeee8fa
    }

    @Override
    public String toString() {
        StringBuilder sb = new StringBuilder("[" + getClass().getSimpleName() + ": ");
        sb.append("maxMergeAtOnce=").append(maxMergeAtOnce).append(", ");
        sb.append("maxMergeAtOnceExplicit=").append(maxMergeAtOnceExplicit).append(", ");
        sb.append("maxMergedSegmentMB=").append(maxMergedSegmentBytes / 1024 / 1024.).append(", ");
        sb.append("floorSegmentMB=").append(floorSegmentBytes / 1024 / 1024.).append(", ");
        sb.append("forceMergeDeletesPctAllowed=").append(forceMergeDeletesPctAllowed).append(", ");
        sb.append("segmentsPerTier=").append(segsPerTier).append(", ");
        sb.append("maxCFSSegmentSizeMB=").append(getMaxCFSSegmentSizeMB()).append(", ");
        sb.append("noCFSRatio=").append(noCFSRatio).append(", ");
        sb.append("deletesPctAllowed=").append(deletesPctAllowed);
        return sb.toString();
    }
}<|MERGE_RESOLUTION|>--- conflicted
+++ resolved
@@ -29,54 +29,54 @@
 import java.util.Set;
 
 /**
- * Merges segments of approximately equal size, subject to
- * an allowed number of segments per tier.  This is similar
- * to {@link LogByteSizeMergePolicy}, except this merge
- * policy is able to merge non-adjacent segment, and
- * separates how many segments are merged at once ({@link
- * #setMaxMergeAtOnce}) from how many segments are allowed
- * per tier ({@link #setSegmentsPerTier}).  This merge
- * policy also does not over-merge (i.e. cascade merges).
+ *  Merges segments of approximately equal size, subject to
+ *  an allowed number of segments per tier.  This is similar
+ *  to {@link LogByteSizeMergePolicy}, except this merge
+ *  policy is able to merge non-adjacent segment, and
+ *  separates how many segments are merged at once ({@link
+ *  #setMaxMergeAtOnce}) from how many segments are allowed
+ *  per tier ({@link #setSegmentsPerTier}).  This merge
+ *  policy also does not over-merge (i.e. cascade merges). 
  *
- * <p>For normal merging, this policy first computes a
- * "budget" of how many segments are allowed to be in the
- * index.  If the index is over-budget, then the policy
- * sorts segments by decreasing size (pro-rating by percent
- * deletes), and then finds the least-cost merge.  Merge
- * cost is measured by a combination of the "skew" of the
- * merge (size of largest segment divided by smallest segment),
- * total merge size and percent deletes reclaimed,
- * so that merges with lower skew, smaller size
- * and those reclaiming more deletes, are
- * favored.
+ *  <p>For normal merging, this policy first computes a
+ *  "budget" of how many segments are allowed to be in the
+ *  index.  If the index is over-budget, then the policy
+ *  sorts segments by decreasing size (pro-rating by percent
+ *  deletes), and then finds the least-cost merge.  Merge
+ *  cost is measured by a combination of the "skew" of the
+ *  merge (size of largest segment divided by smallest segment),
+ *  total merge size and percent deletes reclaimed,
+ *  so that merges with lower skew, smaller size
+ *  and those reclaiming more deletes, are
+ *  favored.
  *
- * <p>If a merge will produce a segment that's larger than
- * {@link #setMaxMergedSegmentMB}, then the policy will
- * merge fewer segments (down to 1 at once, if that one has
- * deletions) to keep the segment size under budget.
+ *  <p>If a merge will produce a segment that's larger than
+ *  {@link #setMaxMergedSegmentMB}, then the policy will
+ *  merge fewer segments (down to 1 at once, if that one has
+ *  deletions) to keep the segment size under budget.
+ *      
+ *  <p><b>NOTE</b>: this policy freely merges non-adjacent
+ *  segments; if this is a problem, use {@link
+ *  LogMergePolicy}.
  *
- * <p><b>NOTE</b>: this policy freely merges non-adjacent
- * segments; if this is a problem, use {@link
- * LogMergePolicy}.
+ *  <p><b>NOTE</b>: This policy always merges by byte size
+ *  of the segments, always pro-rates by percent deletes
  *
- * <p><b>NOTE</b>: This policy always merges by byte size
- * of the segments, always pro-rates by percent deletes
+ *  <p><b>NOTE</b> Starting with Lucene 7.5, there are several changes:
  *
- * <p><b>NOTE</b> Starting with Lucene 7.5, there are several changes:
- * <p>
- * - findForcedMerges and findForcedDeletesMerges) respect the max segment
- * size by default.
- * <p>
- * - When findforcedmerges is called with maxSegmentCount other than 1,
- * the resulting index is not guaranteed to have &lt;= maxSegmentCount segments.
- * Rather it is on a "best effort" basis. Specifically the theoretical ideal
- * segment size is calculated and a "fudge factor" of 25% is added as the
- * new maxSegmentSize, which is respected.
- * <p>
- * - findForcedDeletesMerges will not produce segments greater than
- * maxSegmentSize.
+ *  - findForcedMerges and findForcedDeletesMerges) respect the max segment
+ *  size by default.
  *
- * @lucene.experimental
+ *  - When findforcedmerges is called with maxSegmentCount other than 1,
+ *  the resulting index is not guaranteed to have &lt;= maxSegmentCount segments.
+ *  Rather it is on a "best effort" basis. Specifically the theoretical ideal
+ *  segment size is calculated and a "fudge factor" of 25% is added as the
+ *  new maxSegmentSize, which is respected.
+ *
+ *  - findForcedDeletesMerges will not produce segments greater than
+ *  maxSegmentSize.
+ *
+ *  @lucene.experimental
  */
 
 // TODO
@@ -84,50 +84,6 @@
 //     merge is already running (under CMS) and then bias
 //     ourselves towards picking smaller merges if so (or,
 //     maybe CMS should do so)
-<<<<<<< HEAD
-// 分层合并策略
-public class TieredMergePolicy extends MergePolicy {
-    /**
-     * Default noCFSRatio.  If a merge's size is {@code >= 10%} of
-     * the index, then we disable compound file for it.
-     *
-     * @see MergePolicy#setNoCFSRatio
-     */
-    public static final double DEFAULT_NO_CFS_RATIO = 0.1;
-
-    // User-specified maxMergeAtOnce. In practice we always take the min of its
-    // value and segsPerTier to avoid suboptimal merging.
-    private int maxMergeAtOnce = 10;
-    private long maxMergedSegmentBytes = 5 * 1024 * 1024 * 1024L;
-    private int maxMergeAtOnceExplicit = 30;
-
-    private long floorSegmentBytes = 2 * 1024 * 1024L;
-    private double segsPerTier = 10.0;
-    private double forceMergeDeletesPctAllowed = 10.0;
-    private double deletesPctAllowed = 33.0;
-
-    /**
-     * Sole constructor, setting all settings to their
-     * defaults.
-     */
-    public TieredMergePolicy() {
-        super(DEFAULT_NO_CFS_RATIO, MergePolicy.DEFAULT_MAX_CFS_SEGMENT_SIZE);
-    }
-
-    /**
-     * Maximum number of segments to be merged at a time
-     * during "normal" merging.  For explicit merging (eg,
-     * forceMerge or forceMergeDeletes was called), see {@link
-     * #setMaxMergeAtOnceExplicit}.  Default is 10.
-     */
-    // 设置单次融合的  segment数量上限
-    public TieredMergePolicy setMaxMergeAtOnce(int v) {
-        if (v < 2) {
-            throw new IllegalArgumentException("maxMergeAtOnce must be > 1 (got " + v + ")");
-        }
-        maxMergeAtOnce = v;
-        return this;
-=======
 // 分层合并策略 是当前版本 lucene默认的合并策略  在 LogMergePolicy中  是选择相邻的segment 进行合并   而该对象会先对segment进行排序 之后在进行合并
 
 public class TieredMergePolicy extends MergePolicy {
@@ -263,220 +219,45 @@
   public TieredMergePolicy setFloorSegmentMB(double v) {
     if (v <= 0.0) {
       throw new IllegalArgumentException("floorSegmentMB must be > 0.0 (got " + v + ")");
->>>>>>> 6eeee8fa
-    }
-
-    private enum MERGE_TYPE {
-        NATURAL, FORCE_MERGE, FORCE_MERGE_DELETES
-    }
-
-    /**
-     * Returns the current maxMergeAtOnce setting.
-     *
-     * @see #setMaxMergeAtOnce
-     */
-    public int getMaxMergeAtOnce() {
-        return maxMergeAtOnce;
-    }
-<<<<<<< HEAD
-
-    // TODO: should addIndexes do explicit merging, too?  And,
-    // if user calls IW.maybeMerge "explicitly"
-
-    /**
-     * Maximum number of segments to be merged at a time,
-     * during forceMerge or forceMergeDeletes. Default is 30.
-     */
-    // 对应 forceMerge  和 forceMergeDeletes 单次允许处理的 segment数量
-    public TieredMergePolicy setMaxMergeAtOnceExplicit(int v) {
-        if (v < 2) {
-            throw new IllegalArgumentException("maxMergeAtOnceExplicit must be > 1 (got " + v + ")");
-        }
-        maxMergeAtOnceExplicit = v;
-        return this;
-    }
-
-
-    /**
-     * Returns the current maxMergeAtOnceExplicit setting.
-     *
-     * @see #setMaxMergeAtOnceExplicit
-     */
-    public int getMaxMergeAtOnceExplicit() {
-        return maxMergeAtOnceExplicit;
-    }
-
-    /**
-     * Maximum sized segment to produce during
-     * normal merging.  This setting is approximate: the
-     * estimate of the merged segment size is made by summing
-     * sizes of to-be-merged segments (compensating for
-     * percent deleted docs).  Default is 5 GB.
-     */
-    // 单次merge 的最大大小 默认为5G
-    public TieredMergePolicy setMaxMergedSegmentMB(double v) {
-        if (v < 0.0) {
-            throw new IllegalArgumentException("maxMergedSegmentMB must be >=0 (got " + v + ")");
-        }
-        v *= 1024 * 1024;
-        maxMergedSegmentBytes = v > Long.MAX_VALUE ? Long.MAX_VALUE : (long) v;
-        return this;
-    }
-
-    /**
-     * Returns the current maxMergedSegmentMB setting.
-     *
-     * @see #setMaxMergedSegmentMB
-     */
-    public double getMaxMergedSegmentMB() {
-        return maxMergedSegmentBytes / 1024.0 / 1024.0;
-    }
-
-    /**
-     * Controls the maximum percentage of deleted documents that is tolerated in
-     * the index. Lower values make the index more space efficient at the
-     * expense of increased CPU and I/O activity. Values must be between 20 and
-     * 50. Default value is 33.
-     */
-    // 在merge过程中 允许删除的量 占原有的百分比 20%~50%
-    public TieredMergePolicy setDeletesPctAllowed(double v) {
-        if (v < 20 || v > 50) {
-            throw new IllegalArgumentException("indexPctDeletedTarget must be >= 20.0 and <= 50 (got " + v + ")");
-        }
-        deletesPctAllowed = v;
-        return this;
-    }
-
-    /**
-     * Returns the current deletesPctAllowed setting.
-     *
-     * @see #setDeletesPctAllowed
-     */
-    public double getDeletesPctAllowed() {
-        return deletesPctAllowed;
-    }
-
-    /**
-     * Segments smaller than this are "rounded up" to this
-     * size, ie treated as equal (floor) size for merge
-     * selection.  This is to prevent frequent flushing of
-     * tiny segments from allowing a long tail in the index.
-     * Default is 2 MB.
-     */
-    public TieredMergePolicy setFloorSegmentMB(double v) {
-        if (v <= 0.0) {
-            throw new IllegalArgumentException("floorSegmentMB must be > 0.0 (got " + v + ")");
-        }
-        v *= 1024 * 1024;
-        floorSegmentBytes = v > Long.MAX_VALUE ? Long.MAX_VALUE : (long) v;
-        return this;
-    }
-
-    /**
-     * Returns the current floorSegmentMB.
-     *
-     * @see #setFloorSegmentMB
-     */
-    public double getFloorSegmentMB() {
-        return floorSegmentBytes / (1024 * 1024.);
-    }
-
-    /**
-     * When forceMergeDeletes is called, we only merge away a
-     * segment if its delete percentage is over this
-     * threshold.  Default is 10%.
-     */
-    public TieredMergePolicy setForceMergeDeletesPctAllowed(double v) {
-        if (v < 0.0 || v > 100.0) {
-            throw new IllegalArgumentException("forceMergeDeletesPctAllowed must be between 0.0 and 100.0 inclusive (got " + v + ")");
-        }
-        forceMergeDeletesPctAllowed = v;
-        return this;
-    }
-
-    /**
-     * Returns the current forceMergeDeletesPctAllowed setting.
-     *
-     * @see #setForceMergeDeletesPctAllowed
-     */
-    public double getForceMergeDeletesPctAllowed() {
-        return forceMergeDeletesPctAllowed;
-    }
-
-    /**
-     * Sets the allowed number of segments per tier.  Smaller
-     * values mean more merging but fewer segments.
-     *
-     * <p>Default is 10.0.</p>
-     */
-    // 每一层 要求的 段数量
-    public TieredMergePolicy setSegmentsPerTier(double v) {
-        if (v < 2.0) {
-            throw new IllegalArgumentException("segmentsPerTier must be >= 2.0 (got " + v + ")");
-        }
-        segsPerTier = v;
-        return this;
-    }
-
-    /**
-     * Returns the current segmentsPerTier setting.
-     *
-     * @see #setSegmentsPerTier
-     */
-    public double getSegmentsPerTier() {
-        return segsPerTier;
-    }
-
-    /**
-     * 描述某个段 内部的doc数量以及大小
-     */
-    private static class SegmentSizeAndDocs {
-        private final SegmentCommitInfo segInfo;
-        /**
-         * 该大小是扣除掉 delete的
-         */
-        private final long sizeInBytes;
-        /**
-         * 该segment 在merge 过程中删除的doc数量
-         */
-        private final int delCount;
-        private final int maxDoc;
-        private final String name;
-
-        SegmentSizeAndDocs(SegmentCommitInfo info, final long sizeInBytes, final int segDelCount) throws IOException {
-            segInfo = info;
-            this.name = info.info.name;
-            this.sizeInBytes = sizeInBytes;
-            this.delCount = segDelCount;
-            this.maxDoc = info.info.maxDoc();
-        }
-    }
-
-    /**
-     * Holds score and explanation for a single candidate
-     * merge.
-     */
-    // 对merge操作进行打分
-    protected static abstract class MergeScore {
-        /**
-         * Sole constructor. (For invocation by subclass
-         * constructors, typically implicit.)
-         */
-        protected MergeScore() {
-        }
-
-        /**
-         * Returns the score for this merge candidate; lower
-         * scores are better.
-         */
-        abstract double getScore();
-
-        /**
-         * Human readable explanation of how the merge got this
-         * score.
-         */
-        abstract String getExplanation();
-=======
+    }
+    v *= 1024 * 1024;
+    floorSegmentBytes = v > Long.MAX_VALUE ? Long.MAX_VALUE : (long) v;
+    return this;
+  }
+
+  /** Returns the current floorSegmentMB.
+   *
+   *  @see #setFloorSegmentMB */
+  public double getFloorSegmentMB() {
+    return floorSegmentBytes/(1024*1024.);
+  }
+
+  /** When forceMergeDeletes is called, we only merge away a
+   *  segment if its delete percentage is over this
+   *  threshold.  Default is 10%. */ 
+  public TieredMergePolicy setForceMergeDeletesPctAllowed(double v) {
+    if (v < 0.0 || v > 100.0) {
+      throw new IllegalArgumentException("forceMergeDeletesPctAllowed must be between 0.0 and 100.0 inclusive (got " + v + ")");
+    }
+    forceMergeDeletesPctAllowed = v;
+    return this;
+  }
+
+  /** Returns the current forceMergeDeletesPctAllowed setting.
+   *
+   * @see #setForceMergeDeletesPctAllowed */
+  public double getForceMergeDeletesPctAllowed() {
+    return forceMergeDeletesPctAllowed;
+  }
+
+  /** Sets the allowed number of segments per tier.  Smaller
+   *  values mean more merging but fewer segments.
+   *
+   *  <p>Default is 10.0.</p> */
+  public TieredMergePolicy setSegmentsPerTier(double v) {
+    if (v < 2.0) {
+      throw new IllegalArgumentException("segmentsPerTier must be >= 2.0 (got " + v + ")");
+    }
     segsPerTier = v;
     return this;
   }
@@ -514,142 +295,29 @@
     /** Sole constructor. (For invocation by subclass 
      *  constructors, typically implicit.) */
     protected MergeScore() {
->>>>>>> 6eeee8fa
-    }
-
-
-    // The size can change concurrently while we are running here, because deletes
-    // are now applied concurrently, and this can piss off TimSort!  So we
-    // call size() once per segment and sort by that:
-    // 将 infos 下所有的段信息 按照size 进行排序
-    private List<SegmentSizeAndDocs> getSortedBySegmentSize(final SegmentInfos infos, final MergeContext mergeContext) throws IOException {
-        List<SegmentSizeAndDocs> sortedBySize = new ArrayList<>();
-
-        for (SegmentCommitInfo info : infos) {
-            sortedBySize.add(new SegmentSizeAndDocs(info, size(info, mergeContext), mergeContext.numDeletesToMerge(info)));
-        }
-
-        sortedBySize.sort((o1, o2) -> {
-            // Sort by largest size:
-            int cmp = Long.compare(o2.sizeInBytes, o1.sizeInBytes);
-            if (cmp == 0) {
-                cmp = o1.name.compareTo(o2.name);
-            }
-            return cmp;
-
-        });
-
-        return sortedBySize;
-    }
-
-    /**
-     * 找到符合 merge 条件的 segment
-     * @param mergeTrigger the event that triggered the merge   代表本次merge是由什么事件触发的
-     * @param infos
-     * @param mergeContext the IndexWriter to find the merges on
-     * @return
-     * @throws IOException
-     */
-    @Override
-    public MergeSpecification findMerges(MergeTrigger mergeTrigger, SegmentInfos infos, MergeContext mergeContext) throws IOException {
-        // 先找到已经处于merge 中的所有 段信息
-        final Set<SegmentCommitInfo> merging = mergeContext.getMergingSegments();
-        // Compute total index bytes & print details about the index
-        long totIndexBytes = 0;
-        long minSegmentBytes = Long.MAX_VALUE;
-
-        int totalDelDocs = 0;
-        // 即使在合并中的segment 也要计算大小 同时这个大小是去除掉 delCount的
-        int totalMaxDoc = 0;
-
-        // 记录当前正在合并的segment总大小
-        long mergingBytes = 0;
-
-        // 先将所有段信息进行排序  以 size大小倒序排序
-        List<SegmentSizeAndDocs> sortedInfos = getSortedBySegmentSize(infos, mergeContext);
-        Iterator<SegmentSizeAndDocs> iter = sortedInfos.iterator();
-        while (iter.hasNext()) {
-            SegmentSizeAndDocs segSizeDocs = iter.next();
-            final long segBytes = segSizeDocs.sizeInBytes;
-            // 打印日志 忽略
-            if (verbose(mergeContext)) {
-                String extra = merging.contains(segSizeDocs.segInfo) ? " [merging]" : "";
-                if (segBytes >= maxMergedSegmentBytes) {
-                    extra += " [skip: too large]";
-                } else if (segBytes < floorSegmentBytes) {
-                    extra += " [floored]";
-                }
-                message("  seg=" + segString(mergeContext, Collections.singleton(segSizeDocs.segInfo)) + " size=" + String.format(Locale.ROOT, "%.3f", segBytes / 1024 / 1024.) + " MB" + extra, mergeContext);
-            }
-            // 如果当前segment 已经在合并中了  跳过该对象
-            if (merging.contains(segSizeDocs.segInfo)) {
-                mergingBytes += segSizeDocs.sizeInBytes;
-                iter.remove();
-                // if this segment is merging, then its deletes are being reclaimed already.
-                // only count live docs in the total max doc
-                totalMaxDoc += segSizeDocs.maxDoc - segSizeDocs.delCount;
-            } else {
-                totalDelDocs += segSizeDocs.delCount;
-                totalMaxDoc += segSizeDocs.maxDoc;
-            }
-
-            minSegmentBytes = Math.min(segBytes, minSegmentBytes);
-            totIndexBytes += segBytes;
-        }
-        assert totalMaxDoc >= 0;
-        assert totalDelDocs >= 0;
-
-        final double totalDelPct = 100 * (double) totalDelDocs / totalMaxDoc;
-        int allowedDelCount = (int) (deletesPctAllowed * totalMaxDoc / 100);
-
-        // If we have too-large segments, grace them out of the maximum segment count
-        // If we're above certain thresholds of deleted docs, we can merge very large segments.
-        int tooBigCount = 0;
-        iter = sortedInfos.iterator();
-
-        // remove large segments from consideration under two conditions.
-        // 1> Overall percent deleted docs relatively small and this segment is larger than 50% maxSegSize
-        // 2> overall percent deleted docs large and this segment is large and has few deleted docs
-
-        while (iter.hasNext()) {
-            SegmentSizeAndDocs segSizeDocs = iter.next();
-            double segDelPct = 100 * (double) segSizeDocs.delCount / (double) segSizeDocs.maxDoc;
-            if (segSizeDocs.sizeInBytes > maxMergedSegmentBytes / 2 && (totalDelPct <= deletesPctAllowed || segDelPct <= deletesPctAllowed)) {
-                iter.remove();
-                tooBigCount++; // Just for reporting purposes.
-                totIndexBytes -= segSizeDocs.sizeInBytes;
-                allowedDelCount -= segSizeDocs.delCount;
-            }
-        }
-        allowedDelCount = Math.max(0, allowedDelCount);
-
-        final int mergeFactor = (int) Math.min(maxMergeAtOnce, segsPerTier);
-        // Compute max allowed segments in the index
-        long levelSize = Math.max(minSegmentBytes, floorSegmentBytes);
-        long bytesLeft = totIndexBytes;
-        double allowedSegCount = 0;
-        while (true) {
-            final double segCountLevel = bytesLeft / (double) levelSize;
-            if (segCountLevel < segsPerTier || levelSize == maxMergedSegmentBytes) {
-                allowedSegCount += Math.ceil(segCountLevel);
-                break;
-            }
-            allowedSegCount += segsPerTier;
-            bytesLeft -= segsPerTier * levelSize;
-            levelSize = Math.min(maxMergedSegmentBytes, levelSize * mergeFactor);
-        }
-        // allowedSegCount may occasionally be less than segsPerTier
-        // if segment sizes are below the floor size
-        allowedSegCount = Math.max(allowedSegCount, segsPerTier);
-
-<<<<<<< HEAD
-        if (verbose(mergeContext) && tooBigCount > 0) {
-            message("  allowedSegmentCount=" + allowedSegCount + " vs count=" + infos.size() +
-                    " (eligible count=" + sortedInfos.size() + ") tooBigCount= " + tooBigCount, mergeContext);
-        }
-        return doFindMerges(sortedInfos, maxMergedSegmentBytes, mergeFactor, (int) allowedSegCount, allowedDelCount, MERGE_TYPE.NATURAL,
-                mergeContext, mergingBytes >= maxMergedSegmentBytes);
-=======
+    }
+    
+    /** Returns the score for this merge candidate; lower
+     *  scores are better. */
+    abstract double getScore();
+
+    /** Human readable explanation of how the merge got this
+     *  score. */
+    abstract String getExplanation();
+  }
+
+
+  // The size can change concurrently while we are running here, because deletes
+  // are now applied concurrently, and this can piss off TimSort!  So we
+  // call size() once per segment and sort by that:
+
+  private List<SegmentSizeAndDocs> getSortedBySegmentSize(final SegmentInfos infos, final MergeContext mergeContext) throws IOException {
+    List<SegmentSizeAndDocs> sortedBySize = new ArrayList<>();
+
+    for (SegmentCommitInfo info : infos) {
+      sortedBySize.add(new SegmentSizeAndDocs(info, size(info, mergeContext), mergeContext.numDeletesToMerge(info)));
+    }
+
     sortedBySize.sort((o1, o2) -> {
       // Sort by largest size:
       int cmp = Long.compare(o2.sizeInBytes, o1.sizeInBytes);
@@ -775,24 +443,11 @@
       bytesLeft -= segsPerTier * levelSize;
       // 不断的提升下限值
       levelSize = Math.min(maxMergedSegmentBytes, levelSize * mergeFactor);
->>>>>>> 6eeee8fa
-    }
-
-<<<<<<< HEAD
-    private MergeSpecification doFindMerges(List<SegmentSizeAndDocs> sortedEligibleInfos,
-                                            final long maxMergedSegmentBytes,
-                                            final int mergeFactor, final int allowedSegCount,
-                                            final int allowedDelCount, final MERGE_TYPE mergeType,
-                                            MergeContext mergeContext,
-                                            boolean maxMergeIsRunning) throws IOException {
-
-        List<SegmentSizeAndDocs> sortedEligible = new ArrayList<>(sortedEligibleInfos);
-
-        Map<SegmentCommitInfo, SegmentSizeAndDocs> segInfosSizes = new HashMap<>();
-        for (SegmentSizeAndDocs segSizeDocs : sortedEligible) {
-            segInfosSizes.put(segSizeDocs.segInfo, segSizeDocs);
-        }
-=======
+    }
+    // allowedSegCount may occasionally be less than segsPerTier
+    // if segment sizes are below the floor size
+    allowedSegCount = Math.max(allowedSegCount, segsPerTier);
+
     // tooBigCount 这个参数只是为了打印日志吗???
     if (verbose(mergeContext) && tooBigCount > 0) {
       message("  allowedSegmentCount=" + allowedSegCount + " vs count=" + infos.size() +
@@ -841,35 +496,23 @@
 
     // 这里存储已经merge好的段对象
     final Set<SegmentCommitInfo> toBeMerged = new HashSet<>();
->>>>>>> 6eeee8fa
-
-        int originalSortedSize = sortedEligible.size();
-        if (verbose(mergeContext)) {
-            message("findMerges: " + originalSortedSize + " segments", mergeContext);
-        }
-        if (originalSortedSize == 0) {
-            return null;
-        }
-
-        final Set<SegmentCommitInfo> toBeMerged = new HashSet<>();
-
-<<<<<<< HEAD
-        MergeSpecification spec = null;
-=======
+
+    MergeSpecification spec = null;
+
+    // Cycle to possibly select more than one merge:
+    // The trigger point for total deleted documents in the index leads to a bunch of large segment
+    // merges at the same time. So only put one large merge in the list of merges per cycle. We'll pick up another
+    // merge next time around.
+    boolean haveOneLargeMerge = false;
+
     // 内部是拆解出 多个 oneMerge
     // 什么才是合并的最优解???   小而多?? 好像并不是
     while (true) {
->>>>>>> 6eeee8fa
-
-        // Cycle to possibly select more than one merge:
-        // The trigger point for total deleted documents in the index leads to a bunch of large segment
-        // merges at the same time. So only put one large merge in the list of merges per cycle. We'll pick up another
-        // merge next time around.
-        boolean haveOneLargeMerge = false;
-
-<<<<<<< HEAD
-        while (true) {
-=======
+
+      // Gather eligible segments for merging, ie segments
+      // not already being merged and not already picked (by
+      // prior iteration of this loop) for merging:
+
       // Remove ineligible segments. These are either already being merged or already picked by prior iterations
       Iterator<SegmentSizeAndDocs> iter = sortedEligible.iterator();
       while (iter.hasNext()) {
@@ -879,166 +522,11 @@
           iter.remove();
         }
       }
->>>>>>> 6eeee8fa
-
-            // Gather eligible segments for merging, ie segments
-            // not already being merged and not already picked (by
-            // prior iteration of this loop) for merging:
-
-<<<<<<< HEAD
-            // Remove ineligible segments. These are either already being merged or already picked by prior iterations
-            Iterator<SegmentSizeAndDocs> iter = sortedEligible.iterator();
-            while (iter.hasNext()) {
-                SegmentSizeAndDocs segSizeDocs = iter.next();
-                if (toBeMerged.contains(segSizeDocs.segInfo)) {
-                    iter.remove();
-                }
-            }
-
-            if (verbose(mergeContext)) {
-                message("  allowedSegmentCount=" + allowedSegCount + " vs count=" + originalSortedSize + " (eligible count=" + sortedEligible.size() + ")", mergeContext);
-            }
-
-            if (sortedEligible.size() == 0) {
-                return spec;
-            }
-
-            final int remainingDelCount = sortedEligible.stream().mapToInt(c -> c.delCount).sum();
-            if (mergeType == MERGE_TYPE.NATURAL &&
-                    sortedEligible.size() <= allowedSegCount &&
-                    remainingDelCount <= allowedDelCount) {
-                return spec;
-            }
-
-            // OK we are over budget -- find best merge!
-            MergeScore bestScore = null;
-            List<SegmentCommitInfo> best = null;
-            boolean bestTooLarge = false;
-            long bestMergeBytes = 0;
-
-            for (int startIdx = 0; startIdx < sortedEligible.size(); startIdx++) {
-
-                long totAfterMergeBytes = 0;
-
-                final List<SegmentCommitInfo> candidate = new ArrayList<>();
-                boolean hitTooLarge = false;
-                long bytesThisMerge = 0;
-                for (int idx = startIdx; idx < sortedEligible.size() && candidate.size() < mergeFactor && bytesThisMerge < maxMergedSegmentBytes; idx++) {
-                    final SegmentSizeAndDocs segSizeDocs = sortedEligible.get(idx);
-                    final long segBytes = segSizeDocs.sizeInBytes;
-
-                    if (totAfterMergeBytes + segBytes > maxMergedSegmentBytes) {
-                        hitTooLarge = true;
-                        if (candidate.size() == 0) {
-                            // We should never have something coming in that _cannot_ be merged, so handle singleton merges
-                            candidate.add(segSizeDocs.segInfo);
-                            bytesThisMerge += segBytes;
-                        }
-                        // NOTE: we continue, so that we can try
-                        // "packing" smaller segments into this merge
-                        // to see if we can get closer to the max
-                        // size; this in general is not perfect since
-                        // this is really "bin packing" and we'd have
-                        // to try different permutations.
-                        continue;
-                    }
-                    candidate.add(segSizeDocs.segInfo);
-                    bytesThisMerge += segBytes;
-                    totAfterMergeBytes += segBytes;
-                }
-
-                // We should never see an empty candidate: we iterated over maxMergeAtOnce
-                // segments, and already pre-excluded the too-large segments:
-                assert candidate.size() > 0;
-
-                // A singleton merge with no deletes makes no sense. We can get here when forceMerge is looping around...
-                if (candidate.size() == 1) {
-                    SegmentSizeAndDocs segSizeDocs = segInfosSizes.get(candidate.get(0));
-                    if (segSizeDocs.delCount == 0) {
-                        continue;
-                    }
-                }
-
-                // If we didn't find a too-large merge and have a list of candidates
-                // whose length is less than the merge factor, it means we are reaching
-                // the tail of the list of segments and will only find smaller merges.
-                // Stop here.
-                if (bestScore != null &&
-                        hitTooLarge == false &&
-                        candidate.size() < mergeFactor) {
-                    break;
-                }
-
-                final MergeScore score = score(candidate, hitTooLarge, segInfosSizes);
-                if (verbose(mergeContext)) {
-                    message("  maybe=" + segString(mergeContext, candidate) + " score=" + score.getScore() + " " + score.getExplanation() + " tooLarge=" + hitTooLarge + " size=" + String.format(Locale.ROOT, "%.3f MB", totAfterMergeBytes / 1024. / 1024.), mergeContext);
-                }
-
-                if ((bestScore == null || score.getScore() < bestScore.getScore()) && (!hitTooLarge || !maxMergeIsRunning)) {
-                    best = candidate;
-                    bestScore = score;
-                    bestTooLarge = hitTooLarge;
-                    bestMergeBytes = totAfterMergeBytes;
-                }
-            }
-
-            if (best == null) {
-                return spec;
-            }
-            // The mergeType == FORCE_MERGE_DELETES behaves as the code does currently and can create a large number of
-            // concurrent big merges. If we make findForcedDeletesMerges behave as findForcedMerges and cycle through
-            // we should remove this.
-            if (haveOneLargeMerge == false || bestTooLarge == false || mergeType == MERGE_TYPE.FORCE_MERGE_DELETES) {
-
-                haveOneLargeMerge |= bestTooLarge;
-
-                if (spec == null) {
-                    spec = new MergeSpecification();
-                }
-                final OneMerge merge = new OneMerge(best);
-                spec.add(merge);
-
-                if (verbose(mergeContext)) {
-                    message("  add merge=" + segString(mergeContext, merge.segments) + " size=" + String.format(Locale.ROOT, "%.3f MB", bestMergeBytes / 1024. / 1024.) + " score=" + String.format(Locale.ROOT, "%.3f", bestScore.getScore()) + " " + bestScore.getExplanation() + (bestTooLarge ? " [max merge]" : ""), mergeContext);
-                }
-            }
-            // whether we're going to return this list in the spec of not, we need to remove it from
-            // consideration on the next loop.
-            toBeMerged.addAll(best);
-        }
-    }
-
-    /**
-     * Expert: scores one merge; subclasses can override.
-     */
-    protected MergeScore score(List<SegmentCommitInfo> candidate, boolean hitTooLarge, Map<SegmentCommitInfo, SegmentSizeAndDocs> segmentsSizes) throws IOException {
-        long totBeforeMergeBytes = 0;
-        long totAfterMergeBytes = 0;
-        long totAfterMergeBytesFloored = 0;
-        for (SegmentCommitInfo info : candidate) {
-            final long segBytes = segmentsSizes.get(info).sizeInBytes;
-            totAfterMergeBytes += segBytes;
-            totAfterMergeBytesFloored += floorSize(segBytes);
-            totBeforeMergeBytes += info.sizeInBytes();
-        }
-
-        // Roughly measure "skew" of the merge, i.e. how
-        // "balanced" the merge is (whether the segments are
-        // about the same size), which can range from
-        // 1.0/numSegsBeingMerged (good) to 1.0 (poor). Heavily
-        // lopsided merges (skew near 1.0) is no good; it means
-        // O(N^2) merge cost over time:
-        final double skew;
-        if (hitTooLarge) {
-            // Pretend the merge has perfect skew; skew doesn't
-            // matter in this case because this merge will not
-            // "cascade" and so it cannot lead to N^2 merge cost
-            // over time:
-            final int mergeFactor = (int) Math.min(maxMergeAtOnce, segsPerTier);
-            skew = 1.0 / mergeFactor;
-        } else {
-            skew = ((double) floorSize(segmentsSizes.get(candidate.get(0)).sizeInBytes)) / totAfterMergeBytesFloored;
-=======
+
+      if (verbose(mergeContext)) {
+        message("  allowedSegmentCount=" + allowedSegCount + " vs count=" + originalSortedSize + " (eligible count=" + sortedEligible.size() + ")", mergeContext);
+      }
+
       // 代表已经处理完所有 segment了
       if (sortedEligible.size() == 0) {
         return spec;
@@ -1140,14 +628,9 @@
           bestScore = score;
           bestTooLarge = hitTooLarge;
           bestMergeBytes = totAfterMergeBytes;
->>>>>>> 6eeee8fa
-        }
-
-<<<<<<< HEAD
-        // Strongly favor merges with less skew (smaller
-        // mergeScore is better):
-        double mergeScore = skew;
-=======
+        }
+      }
+
       // 当没有选出最优解时 直接返回spec 实际上是返回null
       if (best == null) {
         return spec;
@@ -1157,41 +640,15 @@
       // we should remove this.
       // haveOneLargeMerge 代表一个 OneMerge 对象都还没有生成
       if (haveOneLargeMerge == false || bestTooLarge == false || mergeType == MERGE_TYPE.FORCE_MERGE_DELETES) {
->>>>>>> 6eeee8fa
-
-        // Gently favor smaller merges over bigger ones.  We
-        // don't want to make this exponent too large else we
-        // can end up doing poor merges of small segments in
-        // order to avoid the large merges:
-        mergeScore *= Math.pow(totAfterMergeBytes, 0.05);
-
-        // Strongly favor merges that reclaim deletes:
-        final double nonDelRatio = ((double) totAfterMergeBytes) / totBeforeMergeBytes;
-        mergeScore *= Math.pow(nonDelRatio, 2);
-
-<<<<<<< HEAD
-        final double finalMergeScore = mergeScore;
-
-        return new MergeScore() {
-
-            @Override
-            public double getScore() {
-                return finalMergeScore;
-            }
-
-            @Override
-            public String getExplanation() {
-                return "skew=" + String.format(Locale.ROOT, "%.3f", skew) + " nonDelRatio=" + String.format(Locale.ROOT, "%.3f", nonDelRatio);
-            }
-        };
-    }
-
-    @Override
-    public MergeSpecification findForcedMerges(SegmentInfos infos, int maxSegmentCount, Map<SegmentCommitInfo, Boolean> segmentsToMerge, MergeContext mergeContext) throws IOException {
-        if (verbose(mergeContext)) {
-            message("findForcedMerges maxSegmentCount=" + maxSegmentCount + " infos=" + segString(mergeContext, infos) +
-                    " segmentsToMerge=" + segmentsToMerge, mergeContext);
-=======
+
+        haveOneLargeMerge |= bestTooLarge;
+
+        if (spec == null) {
+          spec = new MergeSpecification();
+        }
+        final OneMerge merge = new OneMerge(best);
+        spec.add(merge);
+
         if (verbose(mergeContext)) {
           message("  add merge=" + segString(mergeContext, merge.segments) + " size=" + String.format(Locale.ROOT, "%.3f MB", bestMergeBytes / 1024. / 1024.) + " score=" + String.format(Locale.ROOT, "%.3f", bestScore.getScore()) + " " + bestScore.getExplanation() + (bestTooLarge ? " [max merge]" : ""), mergeContext);
         }
@@ -1328,199 +785,127 @@
           iter.remove();
         } else {
           totalMergeBytes += segSizeDocs.sizeInBytes;
->>>>>>> 6eeee8fa
-        }
-
-        List<SegmentSizeAndDocs> sortedSizeAndDocs = getSortedBySegmentSize(infos, mergeContext);
-
-        long totalMergeBytes = 0;
-        final Set<SegmentCommitInfo> merging = mergeContext.getMergingSegments();
-
-
-        // Trim the list down, remove if we're respecting max segment size and it's not original. Presumably it's been merged before and
-        //   is close enough to the max segment size we shouldn't add it in again.
-        Iterator<SegmentSizeAndDocs> iter = sortedSizeAndDocs.iterator();
-        boolean forceMergeRunning = false;
-        while (iter.hasNext()) {
-            SegmentSizeAndDocs segSizeDocs = iter.next();
-            final Boolean isOriginal = segmentsToMerge.get(segSizeDocs.segInfo);
-            if (isOriginal == null) {
-                iter.remove();
-            } else {
-                if (merging.contains(segSizeDocs.segInfo)) {
-                    forceMergeRunning = true;
-                    iter.remove();
-                } else {
-                    totalMergeBytes += segSizeDocs.sizeInBytes;
-                }
-            }
-        }
-
-        long maxMergeBytes = maxMergedSegmentBytes;
-
-        // Set the maximum segment size based on how many segments have been specified.
-        if (maxSegmentCount == 1) maxMergeBytes = Long.MAX_VALUE;
-        else if (maxSegmentCount != Integer.MAX_VALUE) {
-            // Fudge this up a bit so we have a better chance of not having to rewrite segments. If we use the exact size,
-            // it's almost guaranteed that the segments won't fit perfectly and we'll be left with more segments than
-            // we want and have to re-merge in the code at the bottom of this method.
-            maxMergeBytes = Math.max((long) (((double) totalMergeBytes / (double) maxSegmentCount)), maxMergedSegmentBytes);
-            maxMergeBytes = (long) ((double) maxMergeBytes * 1.25);
-        }
-
-        iter = sortedSizeAndDocs.iterator();
-        boolean foundDeletes = false;
-        while (iter.hasNext()) {
-            SegmentSizeAndDocs segSizeDocs = iter.next();
-            Boolean isOriginal = segmentsToMerge.get(segSizeDocs.segInfo);
-            if (segSizeDocs.delCount != 0) { // This is forceMerge, all segments with deleted docs should be merged.
-                if (isOriginal != null && isOriginal) {
-                    foundDeletes = true;
-                }
-                continue;
-            }
-            // Let the scoring handle whether to merge large segments.
-            if (maxSegmentCount == Integer.MAX_VALUE && isOriginal != null && isOriginal == false) {
-                iter.remove();
-            }
-            // Don't try to merge a segment with no deleted docs that's over the max size.
-            if (maxSegmentCount != Integer.MAX_VALUE && segSizeDocs.sizeInBytes >= maxMergeBytes) {
-                iter.remove();
-            }
-        }
-
-        // Nothing to merge this round.
-        if (sortedSizeAndDocs.size() == 0) {
-            return null;
-        }
-
-        // We should never bail if there are segments that have deleted documents, all deleted docs should be purged.
-        if (foundDeletes == false) {
-            SegmentCommitInfo infoZero = sortedSizeAndDocs.get(0).segInfo;
-            if ((maxSegmentCount != Integer.MAX_VALUE && maxSegmentCount > 1 && sortedSizeAndDocs.size() <= maxSegmentCount) ||
-                    (maxSegmentCount == 1 && sortedSizeAndDocs.size() == 1 && (segmentsToMerge.get(infoZero) != null || isMerged(infos, infoZero, mergeContext)))) {
-                if (verbose(mergeContext)) {
-                    message("already merged", mergeContext);
-                }
-                return null;
-            }
-        }
-
+        }
+      }
+    }
+
+    long maxMergeBytes = maxMergedSegmentBytes;
+
+    // Set the maximum segment size based on how many segments have been specified.
+    if (maxSegmentCount == 1) maxMergeBytes = Long.MAX_VALUE;
+    else if (maxSegmentCount != Integer.MAX_VALUE) {
+      // Fudge this up a bit so we have a better chance of not having to rewrite segments. If we use the exact size,
+      // it's almost guaranteed that the segments won't fit perfectly and we'll be left with more segments than
+      // we want and have to re-merge in the code at the bottom of this method.
+      maxMergeBytes = Math.max((long) (((double) totalMergeBytes / (double) maxSegmentCount)), maxMergedSegmentBytes);
+      maxMergeBytes = (long) ((double) maxMergeBytes * 1.25);
+    }
+
+    iter = sortedSizeAndDocs.iterator();
+    boolean foundDeletes = false;
+    while (iter.hasNext()) {
+      SegmentSizeAndDocs segSizeDocs = iter.next();
+      Boolean isOriginal = segmentsToMerge.get(segSizeDocs.segInfo);
+      if (segSizeDocs.delCount != 0) { // This is forceMerge, all segments with deleted docs should be merged.
+        if (isOriginal != null && isOriginal) {
+          foundDeletes = true;
+        }
+        continue;
+      }
+      // Let the scoring handle whether to merge large segments.
+      if (maxSegmentCount == Integer.MAX_VALUE && isOriginal != null && isOriginal == false) {
+        iter.remove();
+      }
+      // Don't try to merge a segment with no deleted docs that's over the max size.
+      if (maxSegmentCount != Integer.MAX_VALUE && segSizeDocs.sizeInBytes >= maxMergeBytes) {
+        iter.remove();
+      }
+    }
+
+    // Nothing to merge this round.
+    if (sortedSizeAndDocs.size() == 0) {
+      return null;
+    }
+
+    // We should never bail if there are segments that have deleted documents, all deleted docs should be purged.
+    if (foundDeletes == false) {
+      SegmentCommitInfo infoZero = sortedSizeAndDocs.get(0).segInfo;
+      if ((maxSegmentCount != Integer.MAX_VALUE && maxSegmentCount > 1 && sortedSizeAndDocs.size() <= maxSegmentCount) ||
+          (maxSegmentCount == 1 && sortedSizeAndDocs.size() == 1 && (segmentsToMerge.get(infoZero) != null || isMerged(infos, infoZero, mergeContext)))) {
         if (verbose(mergeContext)) {
-            message("eligible=" + sortedSizeAndDocs, mergeContext);
-        }
-
-        final int startingSegmentCount = sortedSizeAndDocs.size();
-        final boolean finalMerge = startingSegmentCount < maxSegmentCount + maxMergeAtOnceExplicit - 1;
-        if (finalMerge && forceMergeRunning) {
-            return null;
-        }
-
-        // This is the special case of merging down to one segment
-        if (sortedSizeAndDocs.size() < maxMergeAtOnceExplicit && maxSegmentCount == 1 && totalMergeBytes < maxMergeBytes) {
-            MergeSpecification spec = new MergeSpecification();
-            List<SegmentCommitInfo> allOfThem = new ArrayList<>();
-            for (SegmentSizeAndDocs segSizeDocs : sortedSizeAndDocs) {
-                allOfThem.add(segSizeDocs.segInfo);
-            }
-            spec.add(new OneMerge(allOfThem));
-            return spec;
-        }
-
-        MergeSpecification spec = null;
-
-        int index = startingSegmentCount - 1;
-        int resultingSegments = startingSegmentCount;
-        while (true) {
-            List<SegmentCommitInfo> candidate = new ArrayList<>();
-            long currentCandidateBytes = 0L;
-            int mergesAllowed = maxMergeAtOnceExplicit;
-            while (index >= 0 && resultingSegments > maxSegmentCount && mergesAllowed > 0) {
-                final SegmentCommitInfo current = sortedSizeAndDocs.get(index).segInfo;
-                final int initialCandidateSize = candidate.size();
-                final long currentSegmentSize = current.sizeInBytes();
-                // We either add to the bin because there's space or because the it is the smallest possible bin since
-                // decrementing the index will move us to even larger segments.
-                if (currentCandidateBytes + currentSegmentSize <= maxMergeBytes || initialCandidateSize < 2) {
-                    candidate.add(current);
-                    --index;
-                    currentCandidateBytes += currentSegmentSize;
-                    --mergesAllowed;
-                    if (initialCandidateSize > 0) {
-                        // Any merge that handles two or more segments reduces the resulting number of segments
-                        // by the number of segments handled - 1
-                        --resultingSegments;
-                    }
-                } else {
-                    break;
-                }
-            }
-            final int candidateSize = candidate.size();
-            // While a force merge is running, only merges that cover the maximum allowed number of segments or that create a segment close to the
-            // maximum allowed segment sized are permitted
-            if (candidateSize > 1 && (forceMergeRunning == false || candidateSize == maxMergeAtOnceExplicit || candidateSize > 0.7 * maxMergeBytes)) {
-                final OneMerge merge = new OneMerge(candidate);
-                if (verbose(mergeContext)) {
-                    message("add merge=" + segString(mergeContext, merge.segments), mergeContext);
-                }
-                if (spec == null) {
-                    spec = new MergeSpecification();
-                }
-                spec.add(merge);
-            } else {
-                return spec;
-            }
-        }
-    }
-
-    @Override
-    public MergeSpecification findForcedDeletesMerges(SegmentInfos infos, MergeContext mergeContext) throws IOException {
+          message("already merged", mergeContext);
+        }
+        return null;
+      }
+    }
+
+    if (verbose(mergeContext)) {
+      message("eligible=" + sortedSizeAndDocs, mergeContext);
+    }
+
+    final int startingSegmentCount = sortedSizeAndDocs.size();
+    final boolean finalMerge = startingSegmentCount < maxSegmentCount + maxMergeAtOnceExplicit - 1;
+    if (finalMerge && forceMergeRunning) {
+      return null;
+    }
+
+    // This is the special case of merging down to one segment
+    if (sortedSizeAndDocs.size() < maxMergeAtOnceExplicit && maxSegmentCount == 1 && totalMergeBytes < maxMergeBytes) {
+      MergeSpecification spec = new MergeSpecification();
+      List<SegmentCommitInfo> allOfThem = new ArrayList<>();
+      for (SegmentSizeAndDocs segSizeDocs : sortedSizeAndDocs) {
+        allOfThem.add(segSizeDocs.segInfo);
+      }
+      spec.add(new OneMerge(allOfThem));
+      return spec;
+    }
+
+    MergeSpecification spec = null;
+
+    int index = startingSegmentCount - 1;
+    int resultingSegments = startingSegmentCount;
+    while (true) {
+      List<SegmentCommitInfo> candidate = new ArrayList<>();
+      long currentCandidateBytes = 0L;
+      int mergesAllowed = maxMergeAtOnceExplicit;
+      while (index >= 0 && resultingSegments > maxSegmentCount && mergesAllowed > 0) {
+        final SegmentCommitInfo current = sortedSizeAndDocs.get(index).segInfo;
+        final int initialCandidateSize = candidate.size();
+        final long currentSegmentSize = current.sizeInBytes();
+        // We either add to the bin because there's space or because the it is the smallest possible bin since
+        // decrementing the index will move us to even larger segments.
+        if (currentCandidateBytes + currentSegmentSize <= maxMergeBytes || initialCandidateSize < 2) {
+          candidate.add(current);
+          --index;
+          currentCandidateBytes += currentSegmentSize;
+          --mergesAllowed;
+          if (initialCandidateSize > 0) {
+            // Any merge that handles two or more segments reduces the resulting number of segments
+            // by the number of segments handled - 1
+            --resultingSegments;
+          }
+        } else {
+          break;
+        }
+      }
+      final int candidateSize = candidate.size();
+      // While a force merge is running, only merges that cover the maximum allowed number of segments or that create a segment close to the
+      // maximum allowed segment sized are permitted
+      if (candidateSize > 1 && (forceMergeRunning == false || candidateSize == maxMergeAtOnceExplicit || candidateSize > 0.7 * maxMergeBytes)) {
+        final OneMerge merge = new OneMerge(candidate);
         if (verbose(mergeContext)) {
-            message("findForcedDeletesMerges infos=" + segString(mergeContext, infos) + " forceMergeDeletesPctAllowed=" + forceMergeDeletesPctAllowed, mergeContext);
-        }
-
-        // First do a quick check that there's any work to do.
-        // NOTE: this makes BaseMergePOlicyTestCase.testFindForcedDeletesMerges work
-        final Set<SegmentCommitInfo> merging = mergeContext.getMergingSegments();
-
-        boolean haveWork = false;
-        for (SegmentCommitInfo info : infos) {
-            int delCount = mergeContext.numDeletesToMerge(info);
-            assert assertDelCount(delCount, info);
-            double pctDeletes = 100. * ((double) delCount) / info.info.maxDoc();
-            if (pctDeletes > forceMergeDeletesPctAllowed && !merging.contains(info)) {
-                haveWork = true;
-                break;
-            }
-        }
-
-<<<<<<< HEAD
-        if (haveWork == false) {
-            return null;
-        }
-
-        List<SegmentSizeAndDocs> sortedInfos = getSortedBySegmentSize(infos, mergeContext);
-
-        Iterator<SegmentSizeAndDocs> iter = sortedInfos.iterator();
-        while (iter.hasNext()) {
-            SegmentSizeAndDocs segSizeDocs = iter.next();
-            double pctDeletes = 100. * ((double) segSizeDocs.delCount / (double) segSizeDocs.maxDoc);
-            if (merging.contains(segSizeDocs.segInfo) || pctDeletes <= forceMergeDeletesPctAllowed) {
-                iter.remove();
-            }
-        }
-
-        if (verbose(mergeContext)) {
-            message("eligible=" + sortedInfos, mergeContext);
-        }
-        return doFindMerges(sortedInfos, maxMergedSegmentBytes,
-                maxMergeAtOnceExplicit, Integer.MAX_VALUE, 0, MERGE_TYPE.FORCE_MERGE_DELETES, mergeContext, false);
-
-    }
-
-    private long floorSize(long bytes) {
-        return Math.max(floorSegmentBytes, bytes);
-=======
+          message("add merge=" + segString(mergeContext, merge.segments), mergeContext);
+        }
+        if (spec == null) {
+          spec = new MergeSpecification();
+        }
+        spec.add(merge);
+      } else {
+        return spec;
+      }
+    }
+  }
+
   /**
    * 找到为了瘦身的 segment
    * @param infos
@@ -1566,21 +951,32 @@
       if (merging.contains(segSizeDocs.segInfo) || pctDeletes <= forceMergeDeletesPctAllowed) {
         iter.remove();
       }
->>>>>>> 6eeee8fa
-    }
-
-    @Override
-    public String toString() {
-        StringBuilder sb = new StringBuilder("[" + getClass().getSimpleName() + ": ");
-        sb.append("maxMergeAtOnce=").append(maxMergeAtOnce).append(", ");
-        sb.append("maxMergeAtOnceExplicit=").append(maxMergeAtOnceExplicit).append(", ");
-        sb.append("maxMergedSegmentMB=").append(maxMergedSegmentBytes / 1024 / 1024.).append(", ");
-        sb.append("floorSegmentMB=").append(floorSegmentBytes / 1024 / 1024.).append(", ");
-        sb.append("forceMergeDeletesPctAllowed=").append(forceMergeDeletesPctAllowed).append(", ");
-        sb.append("segmentsPerTier=").append(segsPerTier).append(", ");
-        sb.append("maxCFSSegmentSizeMB=").append(getMaxCFSSegmentSizeMB()).append(", ");
-        sb.append("noCFSRatio=").append(noCFSRatio).append(", ");
-        sb.append("deletesPctAllowed=").append(deletesPctAllowed);
-        return sb.toString();
-    }
+    }
+
+    if (verbose(mergeContext)) {
+      message("eligible=" + sortedInfos, mergeContext);
+    }
+    return doFindMerges(sortedInfos, maxMergedSegmentBytes,
+        maxMergeAtOnceExplicit, Integer.MAX_VALUE, 0, MERGE_TYPE.FORCE_MERGE_DELETES, mergeContext, false);
+
+  }
+
+  private long floorSize(long bytes) {
+    return Math.max(floorSegmentBytes, bytes);
+  }
+
+  @Override
+  public String toString() {
+    StringBuilder sb = new StringBuilder("[" + getClass().getSimpleName() + ": ");
+    sb.append("maxMergeAtOnce=").append(maxMergeAtOnce).append(", ");
+    sb.append("maxMergeAtOnceExplicit=").append(maxMergeAtOnceExplicit).append(", ");
+    sb.append("maxMergedSegmentMB=").append(maxMergedSegmentBytes/1024/1024.).append(", ");
+    sb.append("floorSegmentMB=").append(floorSegmentBytes/1024/1024.).append(", ");
+    sb.append("forceMergeDeletesPctAllowed=").append(forceMergeDeletesPctAllowed).append(", ");
+    sb.append("segmentsPerTier=").append(segsPerTier).append(", ");
+    sb.append("maxCFSSegmentSizeMB=").append(getMaxCFSSegmentSizeMB()).append(", ");
+    sb.append("noCFSRatio=").append(noCFSRatio).append(", ");
+    sb.append("deletesPctAllowed=").append(deletesPctAllowed);
+    return sb.toString();
+  }
 }