--- conflicted
+++ resolved
@@ -24,11 +24,7 @@
  * @see TermsEnum#seekExact(org.apache.lucene.util.BytesRef, TermState)
  * @see TermsEnum#termState()
  * @lucene.experimental
-<<<<<<< HEAD
- * 描述某个词的状态
-=======
  * 记录当前某个词的状态
->>>>>>> 6eeee8fa
  */
 public abstract class TermState implements Cloneable {
 
