--- conflicted
+++ resolved
@@ -42,7 +42,6 @@
  * the segment.  {@link LogByteSizeMergePolicy} is another
  * subclass that measures size as the total byte size of the
  * file(s) for the segment.</p>
- * 索引的合并策略   可以往一个段中添加多个文档  并且在flush时 同属与一个段的文档将会合并
  */
 
 public abstract class LogMergePolicy extends MergePolicy {
@@ -63,31 +62,21 @@
 
   /** Default noCFSRatio.  If a merge's size is {@code >= 10%} of
    *  the index, then we disable compound file for it.
-   *  当合并生成的 cfs 文件(复合文件) 超过总索引大小的10%时 不生成复合文件
    *  @see MergePolicy#setNoCFSRatio */
   public static final double DEFAULT_NO_CFS_RATIO = 0.1;
 
   /** How many segments to merge at a time. */
-  // 一次最多合并多少个段
   protected int mergeFactor = DEFAULT_MERGE_FACTOR;
 
   /** Any segments whose size is smaller than this value
    *  will be rounded up to this value.  This ensures that
    *  tiny segments are aggressively merged. */
-<<<<<<< HEAD
-  // 小于该长度的段 将会被提升到该值 确保多而小的段会参与到合并中
-=======
   // 满足merge的最小大小
->>>>>>> 6eeee8fa
   protected long minMergeSize;
 
   /** If the size of a segment exceeds this value then it
    *  will never be merged. */
-<<<<<<< HEAD
-  // 当段超过这个大小时 就不会被合并
-=======
   // 针对单个段的 最大长度
->>>>>>> 6eeee8fa
   protected long maxMergeSize;
 
   // Although the core MPs set it explicitly, we must default in case someone
@@ -98,16 +87,11 @@
 
   /** If a segment has more than this many documents then it
    *  will never be merged. */
-<<<<<<< HEAD
-  // 当内部的文档数超过这个值时 不会被合并
-=======
   // 针对单个段包含的doc数量
->>>>>>> 6eeee8fa
   protected int maxMergeDocs = DEFAULT_MAX_MERGE_DOCS;
 
   /** If true, we pro-rate a segment's size by the
    *  percentage of non-deleted documents. */
-  // 代表在计算大小时 是否需要先除开在合并过程中被删除的大小
   protected boolean calibrateSizeByDeletes = true;
 
   /** Sole constructor. (For invocation by subclass 
@@ -154,16 +138,12 @@
    *  SegmentCommitInfo}, pro-rated by percentage of
    *  non-deleted documents if {@link
    *  #setCalibrateSizeByDeletes} is set. */
-  // 返回内部 doc的数量
   protected long sizeDocs(SegmentCommitInfo info, MergeContext mergeContext) throws IOException {
-    // 需要考虑 合并后会删除的数量
     if (calibrateSizeByDeletes) {
-      // 计算在merge过程中 会删除多少doc
       int delCount = mergeContext.numDeletesToMerge(info);
       assert assertDelCount(delCount, info);
       return (info.info.maxDoc() - (long)delCount);
     } else {
-      // maxDoc 就代表着 内部有多少 doc 每个段的doc 应该都是从1 开始的
       return info.info.maxDoc();
     }
   }
@@ -172,14 +152,10 @@
    *  SegmentCommitInfo}, pro-rated by percentage of
    *  non-deleted documents if {@link
    *  #setCalibrateSizeByDeletes} is set. */
-  // 估算某个段的大小
   protected long sizeBytes(SegmentCommitInfo info, MergeContext mergeContext) throws IOException {
-    // 如果需要考虑被删除的文档 那么需要额外传入一个  mergeContext  该对象内部包含了 delete的信息
-    // 这样返回的值  在原有的大小外 除开了在合并过程中删除的大小
     if (calibrateSizeByDeletes) {
       return super.size(info, mergeContext);
     }
-    // 该方法就是找到段所在的 directory 下关联的所有文件 对应的 fileLength
     return info.sizeInBytes();
   }
   
@@ -473,18 +449,10 @@
   }
 
   /**
-<<<<<<< HEAD
-   * 该对象内部包含了 段信息以及 level 信息
-=======
    * 该对象内部包含了 段的描述信息 以及通过一个 Len 计算出来的 对数值
->>>>>>> 6eeee8fa
    */
   private static class SegmentInfoAndLevel implements Comparable<SegmentInfoAndLevel> {
-
     SegmentCommitInfo info;
-    /**
-     * 合并过程中会将不同的段分为不同的级别 这里是描述段信息 以及level信息
-     */
     float level;
     
     public SegmentInfoAndLevel(SegmentCommitInfo info, float level) {
@@ -505,33 +473,24 @@
    *  #setMergeFactor} segments at a given level.  When
    *  multiple levels have too many segments, this method
    *  will return multiple merges, allowing the {@link
-   *  MergeScheduler} to use concurrency.
-   *  先寻找哪些 数据需要被合并
-   * @param mergeTrigger 定义merge的触发时机
-   */
+   *  MergeScheduler} to use concurrency. */
   @Override
   public MergeSpecification findMerges(MergeTrigger mergeTrigger, SegmentInfos infos, MergeContext mergeContext) throws IOException {
 
-    // 找到内部共有多少个段
     final int numSegments = infos.size();
-    // 理解为是否打印日志
     if (verbose(mergeContext)) {
       message("findMerges: " + numSegments + " segments", mergeContext);
     }
 
     // Compute levels, which is just log (base mergeFactor)
     // of the size of each segment
-    // 为每个segment 维护 一个SegmentInfoAndLevel 对象
     final List<SegmentInfoAndLevel> levels = new ArrayList<>(numSegments);
-    // 返回以 E 为底的对数值
     final float norm = (float) Math.log(mergeFactor);
 
-    // 返回当前正在 merge中的 段对象
     final Set<SegmentCommitInfo> mergingSegments = mergeContext.getMergingSegments();
 
     for(int i=0;i<numSegments;i++) {
       final SegmentCommitInfo info = infos.info(i);
-      // 计算每个段的大小
       long size = size(info, mergeContext);
 
       // Floor tiny segments
@@ -539,11 +498,9 @@
         size = 1;
       }
 
-      // 通过特殊的方式计算出了一个 level   能够得到的就是 size 越大  计算出来的level 也会越大
       final SegmentInfoAndLevel infoLevel = new SegmentInfoAndLevel(info, (float) Math.log(size)/norm);
       levels.add(infoLevel);
 
-      // 打印日志信息
       if (verbose(mergeContext)) {
         final long segBytes = sizeBytes(info, mergeContext);
         String extra = mergingSegments.contains(info) ? " [merging]" : "";
@@ -554,9 +511,7 @@
       }
     }
 
-    // 上面的步骤就是将 segment 计算level 并包装成 SegmentInfoAndLevel 对象
     final float levelFloor;
-    // 这里代表 merge 的起点
     if (minMergeSize <= 0)
       levelFloor = (float) 0.0;
     else
@@ -571,18 +526,14 @@
 
     MergeSpecification spec = null;
 
-    // 总计有多少个段需要被合并
     final int numMergeableSegments = levels.size();
 
     int start = 0;
-    // 这里会选取符合条件的 segment 并且写入到 spec中
     while(start < numMergeableSegments) {
 
       // Find max level of all segments not already
       // quantized.
-      // 这里先找到最大的 level
       float maxLevel = levels.get(start).level;
-      // 每次 maxLevel的选取范围都在减小
       for(int i=1+start;i<numMergeableSegments;i++) {
         final float level = levels.get(i).level;
         if (level > maxLevel) {
@@ -592,30 +543,17 @@
 
       // Now search backwards for the rightmost segment that
       // falls into this level:
-<<<<<<< HEAD
-      float levelBottom;  // 这个值是一个选取的起点  所有level超过该值的 segment都会被纳入本次的merge操作中
-      // 代表每个 segment的大小都很小 都处在允许被merge的范围内
-=======
       // 当所有level 都小于 floor时 bottom 为负数 也就代表不对level 做限制
       float levelBottom;
->>>>>>> 6eeee8fa
       if (maxLevel <= levelFloor) {
         // All remaining segments fall into the min level
         levelBottom = -1.0F;
       } else {
-<<<<<<< HEAD
-        // 这里选取的level 区间为 0.75
-        levelBottom = (float) (maxLevel - LEVEL_LOG_SPAN);
-
-        // Force a boundary at the level floor
-        // bottom < floor < max  更新bottom  这里反而选择提高了下限 这样只有更少的segment 允许被merge
-=======
         // 默认选取的范围 是 max往下0.75 范围内
         levelBottom = (float) (maxLevel - LEVEL_LOG_SPAN);
 
         // Force a boundary at the level floor
         // 当bottom 小于 floor时 强制使用floor作为下限
->>>>>>> 6eeee8fa
         if (levelBottom < levelFloor && maxLevel >= levelFloor) {
           levelBottom = levelFloor;
         }
