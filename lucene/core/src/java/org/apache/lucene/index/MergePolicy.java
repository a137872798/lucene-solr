/*
 * Licensed to the Apache Software Foundation (ASF) under one or more
 * contributor license agreements.  See the NOTICE file distributed with
 * this work for additional information regarding copyright ownership.
 * The ASF licenses this file to You under the Apache License, Version 2.0
 * (the "License"); you may not use this file except in compliance with
 * the License.  You may obtain a copy of the License at
 *
 *     http://www.apache.org/licenses/LICENSE-2.0
 *
 * Unless required by applicable law or agreed to in writing, software
 * distributed under the License is distributed on an "AS IS" BASIS,
 * WITHOUT WARRANTIES OR CONDITIONS OF ANY KIND, either express or implied.
 * See the License for the specific language governing permissions and
 * limitations under the License.
 */
package org.apache.lucene.index;


import java.io.IOException;
import java.util.ArrayList;
import java.util.EnumMap;
import java.util.List;
import java.util.Map;
import java.util.Map.Entry;
import java.util.Set;
import java.util.concurrent.atomic.AtomicLong;
import java.util.concurrent.locks.Condition;
import java.util.concurrent.locks.ReentrantLock;
import java.util.function.BooleanSupplier;
import java.util.stream.Collectors;
import java.util.stream.StreamSupport;

import org.apache.lucene.document.Field;
import org.apache.lucene.store.Directory;
import org.apache.lucene.store.MergeInfo;
import org.apache.lucene.util.Bits;
import org.apache.lucene.util.IOSupplier;
import org.apache.lucene.util.InfoStream;

/**
 * <p>Expert: a MergePolicy determines the sequence of
 * primitive merge operations.</p>
 *
 * <p>Whenever the segments in an index have been altered by
 * {@link IndexWriter}, either the addition of a newly
 * flushed segment, addition of many segments from
 * addIndexes* calls, or a previous merge that may now need
 * to cascade, {@link IndexWriter} invokes {@link
 * #findMerges} to give the MergePolicy a chance to pick
 * merges that are now required.  This method returns a
 * {@link MergeSpecification} instance describing the set of
 * merges that should be done, or null if no merges are
 * necessary.  When IndexWriter.forceMerge is called, it calls
 * {@link #findForcedMerges(SegmentInfos, int, Map, MergeContext)} and the MergePolicy should
 * then return the necessary merges.</p>
 *
 * <p>Note that the policy can return more than one merge at
 * a time.  In this case, if the writer is using {@link
 * SerialMergeScheduler}, the merges will be run
 * sequentially but if it is using {@link
 * ConcurrentMergeScheduler} they will be run concurrently.</p>
 *
 * <p>The default MergePolicy is {@link
 * TieredMergePolicy}.</p>
 *
 * @lucene.experimental 用于定义 2个 index 如何融合
 */
public abstract class MergePolicy {

    /**
     * Progress and state for an executing merge. This class
     * encapsulates the logic to pause and resume the merge thread
     * or to abort the merge entirely.
     *
<<<<<<< HEAD
     * @lucene.experimental 通过该对象可以影响当前merge的进程
=======
     * @lucene.experimental
     * 该对象负责与  mergeThread 交互 比如暂停merge工作 等
>>>>>>> 6eeee8fa
     */
    public static class OneMergeProgress {
        /**
         * Reason for pausing the merge thread.
         */
<<<<<<< HEAD
        // 暂停merge的枚举
=======
        // 这里有一个 暂停融合的原因枚举
>>>>>>> 6eeee8fa
        public static enum PauseReason {
            /**
             * Stopped (because of throughput rate set to 0, typically).
             */
            STOPPED,
            /**
             * Temporarily paused because of exceeded throughput rate.
             */
            PAUSED,
            /**
             * Other reason.
             */
            OTHER
        }

<<<<<<< HEAD
        ;

        private final ReentrantLock pauseLock = new ReentrantLock();
        private final Condition pausing = pauseLock.newCondition();

        /**
         * Pause times (in nanoseconds) for each {@link PauseReason}.
         * value 用于累加基于各种原因导致的 merge暂停时间
         */
        private final EnumMap<PauseReason, AtomicLong> pauseTimesNS;

        /**
         * 是否已经禁止融合
         */
        private volatile boolean aborted;

        /**
         * This field is for sanity-check purposes only. Only the same thread that invoked
         * {@link OneMerge#mergeInit()} is permitted to be calling
         * {@link #pauseNanos}. This is always verified at runtime.
         * 代表用于执行 merge 的线程
         */
        private Thread owner;

        /**
         * Creates a new merge progress info.
         */
        // 当该对象被初始化时  每种暂停原因对应的时间都为0
        public OneMergeProgress() {
            // Place all the pause reasons in there immediately so that we can simply update values.
            pauseTimesNS = new EnumMap<PauseReason, AtomicLong>(PauseReason.class);
            for (PauseReason p : PauseReason.values()) {
                pauseTimesNS.put(p, new AtomicLong());
            }
        }

        /**
         * Abort the merge this progress tracks at the next
         * possible moment.
         * 当本次merge 任务被终止时   唤醒之前阻塞的线程   (因为本任务已经停止了  其他线程在被唤醒后应该会判断  aborted标识)
=======

        private final ReentrantLock pauseLock = new ReentrantLock();
        private final Condition pausing = pauseLock.newCondition();

        /**
         * Pause times (in nanoseconds) for each {@link PauseReason}.
         * value 用于累加基于各种原因导致的 merge暂停时间
         * 每个merge任务还专门用这样一个类来记录各种描述信息
         */
        private final EnumMap<PauseReason, AtomicLong> pauseTimesNS;

        /**
         * 当前merge操作是否已经被终止
         */
        private volatile boolean aborted;

        /**
         * This field is for sanity-check purposes only. Only the same thread that invoked
         * {@link OneMerge#mergeInit()} is permitted to be calling
         * {@link #pauseNanos}. This is always verified at runtime.
         * 对应 处理OneMerge的线程 可能是SerializeMergeScheduler中的单线程 也可能是 ConcurrentMergeScheduler内的多线程
         */
        private Thread owner;

        /**
         * Creates a new merge progress info.
         */
        public OneMergeProgress() {
            // Place all the pause reasons in there immediately so that we can simply update values.
            pauseTimesNS = new EnumMap<PauseReason, AtomicLong>(PauseReason.class);
            for (PauseReason p : PauseReason.values()) {
                pauseTimesNS.put(p, new AtomicLong());
            }
        }

        /**
         * Abort the merge this progress tracks at the next
         * possible moment.
         * 禁止融合 同时唤醒被阻塞的线程    当线程唤醒时 应该会检测 aborted 标识 然后终止任务之类的
>>>>>>> 6eeee8fa
         */
        public void abort() {
            aborted = true;
            wakeup(); // wakeup any paused merge thread.
        }

        /**
         * Return the aborted state of this merge.
         */
        public boolean isAborted() {
            return aborted;
        }

        /**
         * Pauses the calling thread for at least <code>pauseNanos</code> nanoseconds
         * unless the merge is aborted or the external condition returns <code>false</code>,
         * in which case control returns immediately.
         * <p>
         * The external condition is required so that other threads can terminate the pausing immediately,
         * before <code>pauseNanos</code> expires. We can't rely on just {@link Condition#awaitNanos(long)} alone
         * because it can return due to spurious wakeups too.
         *
         * @param condition The pause condition that should return false if immediate return from this
         *                  method is needed. Other threads can wake up any sleeping thread by calling
<<<<<<< HEAD
         *                  {@link #wakeup}, but it'd fall to sleep for the remainder of the requested time if this     该condition必须返回false才会真正从暂停状态解除
         *                  传入一个暂停原因 以及暂停的时间
         */
        public void pauseNanos(long pauseNanos, PauseReason reason, BooleanSupplier condition) throws InterruptedException {
            // 只有执行merge的线程可以从内部暂停
=======
         *                  {@link #wakeup}, but it'd fall to sleep for the remainder of the requested time if this
         *                  如果条件还是被满足 那么还是会继续阻塞
         *
         *
         *                  基于某种原因 暂停融合动作  (一般是被 MergeRateLimiter限流)
         */
        public void pauseNanos(long pauseNanos, PauseReason reason, BooleanSupplier condition) throws InterruptedException {
            // 避免在外部线程调用该方法   是要在 mergeThread中配合 MergeRateLimiter 才实现暂停功能
>>>>>>> 6eeee8fa
            if (Thread.currentThread() != owner) {
                throw new RuntimeException("Only the merge owner thread can call pauseNanos(). This thread: "
                        + Thread.currentThread().getName() + ", owner thread: "
                        + owner);
            }

            long start = System.nanoTime();
            // 获取暂停时间
            AtomicLong timeUpdate = pauseTimesNS.get(reason);
            pauseLock.lock();
            try {
<<<<<<< HEAD
                // 每次被唤醒时 需要通过 condition 判断是否满足唤醒条件 否则还是继续沉睡
=======
>>>>>>> 6eeee8fa
                while (pauseNanos > 0 && !aborted && condition.getAsBoolean()) {
                    pauseNanos = pausing.awaitNanos(pauseNanos);
                }
            } finally {
                pauseLock.unlock();
                timeUpdate.addAndGet(System.nanoTime() - start);
            }
        }

        /**
         * Request a wakeup for any threads stalled in {@link #pauseNanos}.
<<<<<<< HEAD
         * 外部线程暂停的merge 线程
=======
>>>>>>> 6eeee8fa
         */
        public void wakeup() {
            pauseLock.lock();
            try {
                pausing.signalAll();
            } finally {
                pauseLock.unlock();
            }
        }

        /**
         * Returns pause reasons and associated times in nanoseconds.
         */
<<<<<<< HEAD
        // 返回由于各种原因暂停的时长
=======
>>>>>>> 6eeee8fa
        public Map<PauseReason, Long> getPauseTimes() {
            Set<Entry<PauseReason, AtomicLong>> entries = pauseTimesNS.entrySet();
            return entries.stream()
                    .collect(Collectors.toMap(
                            (e) -> e.getKey(),
                            (e) -> e.getValue().get()));
        }

        /**
         * 指定执行merge的线程
         *
         * @param owner
         */
        final void setMergeThread(Thread owner) {
            assert this.owner == null;
            this.owner = owner;
        }
    }

    /**
     * OneMerge provides the information necessary to perform
     * an individual primitive merge operation, resulting in
     * a single new segment.  The merge spec includes the
     * subset of segments to be merged as well as whether the
     * new segment should use the compound file format.
     *
     * @lucene.experimental
     */
<<<<<<< HEAD
    // 描述一次merge操作必备的各种属性
    public static class OneMerge {
        // 推测是merge的结果
        SegmentCommitInfo info;         // used by IndexWriter
        boolean registerDone;           // used by IndexWriter
        /**
         * merge 也有年代的概念???
         */
        long mergeGen;                  // used by IndexWriter
        boolean isExternal;             // used by IndexWriter
        /**
         * 单次最多merge 多少个 segment
         */
=======
    // 执行某次合并操作涉及到的所有信息   该对象在初始化的同时 会生成一个  Processor 对象 这个对象可以从外部控制merge线程的状态 比如merge需要暂停了 就是通过processor来下达指令
    public static class OneMerge {
        // 该片段相关的提交信息 (单个segment)
        SegmentCommitInfo info;         // used by IndexWriter
        boolean registerDone;           // used by IndexWriter
        long mergeGen;                  // used by IndexWriter
        boolean isExternal;             // used by IndexWriter
>>>>>>> 6eeee8fa
        int maxNumSegments = -1;        // used by IndexWriter

        /**
         * Estimated size in bytes of the merged segment.
         */
        // 预计会融合多少byte
        public volatile long estimatedMergeBytes;       // used by IndexWriter

        // Sum of sizeInBytes of all SegmentInfos; set by IW.mergeInit
        // 代表总的融合数
        volatile long totalMergeBytes;

        /**
         * 这里还存放着一组 用于读取 segment的reader
         */
        List<SegmentReader> readers;        // used by IndexWriter
        List<Bits> hardLiveDocs;        // used by IndexWriter

        /**
         * Segments to be merged.
         */
        // 这里是一组将要被merger的segment 信息
        public final List<SegmentCommitInfo> segments;

        /**
         * Control used to pause/stop/resume the merge thread.
         * 用于控制 merge线程的状态
         */
        private final OneMergeProgress mergeProgress;

<<<<<<< HEAD
        /**
         * 记录merge的起始时间
         */
=======
>>>>>>> 6eeee8fa
        volatile long mergeStartNS = -1;

        /**
         * Total number of documents in segments to be merged, not accounting for deletions.
<<<<<<< HEAD
         */
        // 一共融合了多少个doc  每个segment 内部包含多个 doc
=======
         * 记录了 doc总数
         */
>>>>>>> 6eeee8fa
        public final int totalMaxDoc;
        Throwable error;

        /**
         * Sole constructor.
         *
         * @param segments List of {@link SegmentCommitInfo}s
         *                 to be merged.
<<<<<<< HEAD
         */
        // 通过传入一个待merge 的commitInfo 进行初始化
=======
         *                 通过一组段对象来初始化 代表本次merge操作会涉及到的所有段
         *                 在 forceMerge中 可能生成OneMerge使用的段列表内部只有一个元素
         */
>>>>>>> 6eeee8fa
        public OneMerge(List<SegmentCommitInfo> segments) {
            if (0 == segments.size()) {
                throw new RuntimeException("segments must include at least one segment");
            }
            // clone the list, as the in list may be based off original SegmentInfos and may be modified
            this.segments = new ArrayList<>(segments);
            int count = 0;
            for (SegmentCommitInfo info : segments) {
                count += info.info.maxDoc();
            }
<<<<<<< HEAD
            // 计算总计要merge 多少doc
            totalMaxDoc = count;

=======
            totalMaxDoc = count;

            // 生成一个后台处理对象
>>>>>>> 6eeee8fa
            mergeProgress = new OneMergeProgress();
        }

        /**
         * Called by {@link IndexWriter} after the merge started and from the
         * thread that will be executing the merge.
<<<<<<< HEAD
         * 初始化merge工作  也就是为mergeProgress 设置merge线程
=======
         * 应该是由merge线程来触发的 这样才给了 processor 操作线程的机会
>>>>>>> 6eeee8fa
         */
        public void mergeInit() throws IOException {
            mergeProgress.setMergeThread(Thread.currentThread());
        }

        /**
         * Called by {@link IndexWriter} after the merge is done and all readers have been closed.
         */
        public void mergeFinished() throws IOException {
        }

        /**
         * Wrap the reader in order to add/remove information to the merged segment.
         */
<<<<<<< HEAD
        // 使用merge对象 包装 codecReader 默认直接返回reader
=======
>>>>>>> 6eeee8fa
        public CodecReader wrapForMerge(CodecReader reader) throws IOException {
            return reader;
        }

        /**
         * Expert: Sets the {@link SegmentCommitInfo} of the merged segment.
         * Allows sub-classes to e.g. set diagnostics properties.
<<<<<<< HEAD
         * 设置merge的结果
=======
>>>>>>> 6eeee8fa
         */
        public void setMergeInfo(SegmentCommitInfo info) {
            this.info = info;
        }

        /**
         * Returns the {@link SegmentCommitInfo} for the merged segment,
         * or null if it hasn't been set yet.
         */
        public SegmentCommitInfo getMergeInfo() {
            return info;
        }

        /**
         * Record that an exception occurred while executing
         * this merge
         */
        synchronized void setException(Throwable error) {
            this.error = error;
        }

        /**
         * Retrieve previous exception set by {@link
         * #setException}.
         */
        synchronized Throwable getException() {
            return error;
        }

        /**
         * Returns a readable description of the current merge
         * state.
<<<<<<< HEAD
         */
        // 将内部信息 格式化输出
=======
         * 将内部段信息 格式化输出
         */
>>>>>>> 6eeee8fa
        public String segString() {
            StringBuilder b = new StringBuilder();
            final int numSegments = segments.size();
            for (int i = 0; i < numSegments; i++) {
                if (i > 0) {
                    b.append(' ');
                }
                b.append(segments.get(i).toString());
            }
            if (info != null) {
                b.append(" into ").append(info.info.name);
            }
            if (maxNumSegments != -1) {
                b.append(" [maxNumSegments=").append(maxNumSegments).append(']');
            }
            if (isAborted()) {
                b.append(" [ABORTED]");
            }
            return b.toString();
        }

        /**
         * Returns the total size in bytes of this merge. Note that this does not
         * indicate the size of the merged segment, but the
         * input total size. This is only set once the merge is
         * initialized by IndexWriter.
         */
        public long totalBytesSize() {
            return totalMergeBytes;
        }

        /**
         * Returns the total number of documents that are included with this merge.
         * Note that this does not indicate the number of documents after the merge.
<<<<<<< HEAD
         * 返回本次merge 的doc总数
=======
>>>>>>> 6eeee8fa
         */
        public int totalNumDocs() {
            int total = 0;
            for (SegmentCommitInfo info : segments) {
                total += info.info.maxDoc();
            }
            return total;
        }

        /**
         * Return {@link MergeInfo} describing this merge.
         */
<<<<<<< HEAD
        // 将内部信息包装成一个用于描述 merge的 javaBean
=======
>>>>>>> 6eeee8fa
        public MergeInfo getStoreMergeInfo() {
            return new MergeInfo(totalMaxDoc, estimatedMergeBytes, isExternal, maxNumSegments);
        }

<<<<<<< HEAD
        // 与merge的终止相关

=======
>>>>>>> 6eeee8fa
        /**
         * Returns true if this merge was or should be aborted.
         */
        public boolean isAborted() {
            return mergeProgress.isAborted();
        }

        /**
         * Marks this merge as aborted. The merge thread should terminate at the soonest possible moment.
         */
        public void setAborted() {
            this.mergeProgress.abort();
        }

        /**
         * Checks if merge has been aborted and throws a merge exception if so.
<<<<<<< HEAD
=======
         * 检测merge操作是否已经停止
>>>>>>> 6eeee8fa
         */
        public void checkAborted() throws MergeAbortedException {
            if (isAborted()) {
                throw new MergePolicy.MergeAbortedException("merge is aborted: " + segString());
            }
        }

        /**
         * Returns a {@link OneMergeProgress} instance for this merge, which provides
         * statistics of the merge threads (run time vs. sleep time) if merging is throttled.
         */
        public OneMergeProgress getMergeProgress() {
            return mergeProgress;
        }
    }

    /**
     * A MergeSpecification instance provides the information
     * necessary to perform multiple merges.  It simply
     * contains a list of {@link OneMerge} instances.
<<<<<<< HEAD
     * 描述某次参数merge的所有片段
     */
=======
     * 代表某次段合并时的信息
     */

>>>>>>> 6eeee8fa
    public static class MergeSpecification {

        /**
         * The subset of segments to be included in the primitive merge.
<<<<<<< HEAD
         * 内部包含一组 oneMerge对象
         */
=======
         */

>>>>>>> 6eeee8fa
        public final List<OneMerge> merges = new ArrayList<>();

        /**
         * Sole constructor.  Use {@link
         * #add(MergePolicy.OneMerge)} to add merges.
         */
        public MergeSpecification() {
        }

        /**
         * Adds the provided {@link OneMerge} to this
         * specification.
         */
<<<<<<< HEAD
        // 添加一个merge 对象
=======
>>>>>>> 6eeee8fa
        public void add(OneMerge merge) {
            merges.add(merge);
        }

        /**
         * Returns a description of the merges in this specification.
         */
        public String segString(Directory dir) {
            StringBuilder b = new StringBuilder();
            b.append("MergeSpec:\n");
            final int count = merges.size();
            for (int i = 0; i < count; i++) {
                b.append("  ").append(1 + i).append(": ").append(merges.get(i).segString());
            }
            return b.toString();
        }
    }

    /**
     * Exception thrown if there are any problems while executing a merge.
     */
<<<<<<< HEAD
    // 用于描述 merge 过程中出现的异常
=======
>>>>>>> 6eeee8fa
    public static class MergeException extends RuntimeException {
        /**
         * Create a {@code MergeException}.
         */
        public MergeException(String message) {
            super(message);
        }

        /**
         * Create a {@code MergeException}.
         */
        public MergeException(Throwable exc) {
            super(exc);
        }
    }

    /**
     * Thrown when a merge was explicitly aborted because
     * {@link IndexWriter#abortMerges} was called.  Normally
     * this exception is privately caught and suppressed by
     * {@link IndexWriter}.
     */
<<<<<<< HEAD
    // 代表本次merge 操作终止
=======
>>>>>>> 6eeee8fa
    public static class MergeAbortedException extends IOException {
        /**
         * Create a {@link MergeAbortedException}.
         */
        public MergeAbortedException() {
            super("merge is aborted");
        }

        /**
         * Create a {@link MergeAbortedException} with a
         * specified message.
         */
        public MergeAbortedException(String message) {
            super(message);
        }
    }

    /**
     * Default ratio for compound file system usage. Set to <code>1.0</code>, always use
     * compound file system.
<<<<<<< HEAD
     * 通过Lucene的，用Java编写的文本搜索引擎库使用CFS文件。它用于保存多个索引文件成一个复合存档。
=======
>>>>>>> 6eeee8fa
     */
    protected static final double DEFAULT_NO_CFS_RATIO = 1.0;

    /**
     * Default max segment size in order to use compound file system. Set to {@link Long#MAX_VALUE}.
<<<<<<< HEAD
     * 在复合文件中 segment的最大长度
=======
>>>>>>> 6eeee8fa
     */
    protected static final long DEFAULT_MAX_CFS_SEGMENT_SIZE = Long.MAX_VALUE;

    /**
     * If the size of the merge segment exceeds this ratio of
     * the total index size then it will remain in
     * non-compound format
<<<<<<< HEAD
     * 如果段相关的索引信息超过一定的大小 那么不采用 cfs格式存储
=======
>>>>>>> 6eeee8fa
     */
    protected double noCFSRatio = DEFAULT_NO_CFS_RATIO;

    /**
     * If the size of the merged segment exceeds
     * this value then it will not use compound file format.
     */
    protected long maxCFSSegmentSize = DEFAULT_MAX_CFS_SEGMENT_SIZE;

    /**
     * Creates a new merge policy instance.
     */
    public MergePolicy() {
        this(DEFAULT_NO_CFS_RATIO, DEFAULT_MAX_CFS_SEGMENT_SIZE);
    }

    /**
     * Creates a new merge policy instance with default settings for noCFSRatio
     * and maxCFSSegmentSize. This ctor should be used by subclasses using different
     * defaults than the {@link MergePolicy}
     */
    protected MergePolicy(double defaultNoCFSRatio, long defaultMaxCFSSegmentSize) {
        this.noCFSRatio = defaultNoCFSRatio;
        this.maxCFSSegmentSize = defaultMaxCFSSegmentSize;
    }

    /**
     * Determine what set of merge operations are now necessary on the index.
     * {@link IndexWriter} calls this whenever there is a change to the segments.
     * This call is always synchronized on the {@link IndexWriter} instance so
     * only one thread at a time will call this method.
     *
     * @param mergeTrigger the event that triggered the merge
     * @param segmentInfos the total set of segments in the index
     * @param mergeContext the IndexWriter to find the merges on
<<<<<<< HEAD
     *                     从索引上找到哪些数据需要被merge
=======
>>>>>>> 6eeee8fa
     */
    public abstract MergeSpecification findMerges(MergeTrigger mergeTrigger, SegmentInfos segmentInfos, MergeContext mergeContext)
            throws IOException;

    /**
     * Determine what set of merge operations is necessary in
     * order to merge to {@code <=} the specified segment count. {@link IndexWriter} calls this when its
     * {@link IndexWriter#forceMerge} method is called. This call is always
     * synchronized on the {@link IndexWriter} instance so only one thread at a
     * time will call this method.
     *
     * @param segmentInfos    the total set of segments in the index
     * @param maxSegmentCount requested maximum number of segments in the index (currently this
     *                        is always 1)
     * @param segmentsToMerge contains the specific SegmentInfo instances that must be merged
     *                        away. This may be a subset of all
     *                        SegmentInfos.  If the value is True for a
     *                        given SegmentInfo, that means this segment was
     *                        an original segment present in the
     *                        to-be-merged index; else, it was a segment
     *                        produced by a cascaded merge.
     * @param mergeContext    the IndexWriter to find the merges on
     */
    public abstract MergeSpecification findForcedMerges(
            SegmentInfos segmentInfos, int maxSegmentCount, Map<SegmentCommitInfo, Boolean> segmentsToMerge, MergeContext mergeContext)
            throws IOException;

    /**
     * Determine what set of merge operations is necessary in order to expunge all
     * deletes from the index.
     *
     * @param segmentInfos the total set of segments in the index
     * @param mergeContext the IndexWriter to find the merges on
<<<<<<< HEAD
     *                     找到哪些数据是需要从索引上删除的
=======
>>>>>>> 6eeee8fa
     */
    public abstract MergeSpecification findForcedDeletesMerges(
            SegmentInfos segmentInfos, MergeContext mergeContext) throws IOException;

    /**
     * Returns true if a new segment (regardless of its origin) should use the
     * compound file format. The default implementation returns <code>true</code>
     * iff the size of the given mergedInfo is less or equal to
     * {@link #getMaxCFSSegmentSizeMB()} and the size is less or equal to the
     * TotalIndexSize * {@link #getNoCFSRatio()} otherwise <code>false</code>.
<<<<<<< HEAD
     * 判断是否写入到复合文件
=======
>>>>>>> 6eeee8fa
     */
    public boolean useCompoundFile(SegmentInfos infos, SegmentCommitInfo mergedInfo, MergeContext mergeContext) throws IOException {
        if (getNoCFSRatio() == 0.0) {
            return false;
        }
<<<<<<< HEAD
        // 计算需要被merge的长度 (可能有部分数据需要被删除)
        long mergedInfoSize = size(mergedInfo, mergeContext);
        // 超过了预定值 无法进行merge
=======
        long mergedInfoSize = size(mergedInfo, mergeContext);
>>>>>>> 6eeee8fa
        if (mergedInfoSize > maxCFSSegmentSize) {
            return false;
        }
        if (getNoCFSRatio() >= 1.0) {
            return true;
        }
<<<<<<< HEAD
        // 计算merge 的总大小
=======
>>>>>>> 6eeee8fa
        long totalSize = 0;
        for (SegmentCommitInfo info : infos) {
            totalSize += size(info, mergeContext);
        }
<<<<<<< HEAD
        // 小于所有 infos的总和才行
=======
>>>>>>> 6eeee8fa
        return mergedInfoSize <= getNoCFSRatio() * totalSize;
    }

    /**
     * Return the byte size of the provided {@link
     * SegmentCommitInfo}, pro-rated by percentage of
     * non-deleted documents is set.
<<<<<<< HEAD
     * 计算写入的数据长度   需要考虑 删除的数据长度
     */
    protected long size(SegmentCommitInfo info, MergeContext mergeContext) throws IOException {
        // 先获取该段原始长度
        long byteSize = info.sizeInBytes();
        // 计算segment 在merge过程中会删除多少数据
        int delCount = mergeContext.numDeletesToMerge(info);
        assert assertDelCount(delCount, info);
        // 计算被删除的数据占用的 百分比
        double delRatio = info.info.maxDoc() <= 0 ? 0d : (double) delCount / (double) info.info.maxDoc();
        assert delRatio <= 1.0;
        // 只返回未被删除的部分
=======
     */
    protected long size(SegmentCommitInfo info, MergeContext mergeContext) throws IOException {
        long byteSize = info.sizeInBytes();
        int delCount = mergeContext.numDeletesToMerge(info);
        assert assertDelCount(delCount, info);
        double delRatio = info.info.maxDoc() <= 0 ? 0d : (double) delCount / (double) info.info.maxDoc();
        assert delRatio <= 1.0;
>>>>>>> 6eeee8fa
        return (info.info.maxDoc() <= 0 ? byteSize : (long) (byteSize * (1.0 - delRatio)));
    }

    /**
     * Asserts that the delCount for this SegmentCommitInfo is valid
     */
    protected final boolean assertDelCount(int delCount, SegmentCommitInfo info) {
        assert delCount >= 0 : "delCount must be positive: " + delCount;
        assert delCount <= info.info.maxDoc() : "delCount: " + delCount
                + " must be leq than maxDoc: " + info.info.maxDoc();
        return true;
    }

    /**
     * Returns true if this single info is already fully merged (has no
     * pending deletes, is in the same dir as the
     * writer, and matches the current compound file setting
<<<<<<< HEAD
     * 判断merge 是否已经结束
     */
    protected final boolean isMerged(SegmentInfos infos, SegmentCommitInfo info, MergeContext mergeContext) throws IOException {
        assert mergeContext != null;
        // 计算被删除的长度
        int delCount = mergeContext.numDeletesToMerge(info);
        assert assertDelCount(delCount, info);
        // 如果当前计算出来删除长度为0 且 同时使用复合文件 或者同时不使用
=======
     */
    protected final boolean isMerged(SegmentInfos infos, SegmentCommitInfo info, MergeContext mergeContext) throws IOException {
        assert mergeContext != null;
        int delCount = mergeContext.numDeletesToMerge(info);
        assert assertDelCount(delCount, info);
>>>>>>> 6eeee8fa
        return delCount == 0 &&
                useCompoundFile(infos, info, mergeContext) == info.info.getUseCompoundFile();
    }

    /**
     * Returns current {@code noCFSRatio}.
     *
     * @see #setNoCFSRatio
     */
    public double getNoCFSRatio() {
        return noCFSRatio;
    }

    /**
     * If a merged segment will be more than this percentage
     * of the total size of the index, leave the segment as
     * non-compound file even if compound file is enabled.
     * Set to 1.0 to always use CFS regardless of merge
     * size.
     */
    public void setNoCFSRatio(double noCFSRatio) {
        if (noCFSRatio < 0.0 || noCFSRatio > 1.0) {
            throw new IllegalArgumentException("noCFSRatio must be 0.0 to 1.0 inclusive; got " + noCFSRatio);
        }
        this.noCFSRatio = noCFSRatio;
    }

    /**
     * Returns the largest size allowed for a compound file segment
<<<<<<< HEAD
     * 复合文件中 每个segment 最大允许使用多少 MB
=======
>>>>>>> 6eeee8fa
     */
    public double getMaxCFSSegmentSizeMB() {
        return maxCFSSegmentSize / 1024 / 1024.;
    }

    /**
     * If a merged segment will be more than this value,
     * leave the segment as
     * non-compound file even if compound file is enabled.
     * Set this to Double.POSITIVE_INFINITY (default) and noCFSRatio to 1.0
     * to always use CFS regardless of merge size.
     */
    public void setMaxCFSSegmentSizeMB(double v) {
        if (v < 0.0) {
            throw new IllegalArgumentException("maxCFSSegmentSizeMB must be >=0 (got " + v + ")");
        }
        v *= 1024 * 1024;
        this.maxCFSSegmentSize = v > Long.MAX_VALUE ? Long.MAX_VALUE : (long) v;
    }

    /**
     * Returns true if the segment represented by the given CodecReader should be keep even if it's fully deleted.
     * This is useful for testing of for instance if the merge policy implements retention policies for soft deletes.
     */
    public boolean keepFullyDeletedSegment(IOSupplier<CodecReader> readerIOSupplier) throws IOException {
        return false;
    }

    /**
     * Returns the number of deletes that a merge would claim on the given segment. This method will by default return
     * the sum of the del count on disk and the pending delete count. Yet, subclasses that wrap merge readers
     * might modify this to reflect deletes that are carried over to the target segment in the case of soft deletes.
     * <p>
     * Soft deletes all deletes to survive across merges in order to control when the soft-deleted data is claimed.
     *
     * @param info           the segment info that identifies the segment
     * @param delCount       the number deleted documents for this segment
     * @param readerSupplier a supplier that allows to obtain a {@link CodecReader} for this segment
     * @see IndexWriter#softUpdateDocument(Term, Iterable, Field...)
     * @see IndexWriterConfig#setSoftDeletesField(String)
<<<<<<< HEAD
     * 获取在merge 过程中删除的数量
=======
>>>>>>> 6eeee8fa
     */
    public int numDeletesToMerge(SegmentCommitInfo info, int delCount,
                                 IOSupplier<CodecReader> readerSupplier) throws IOException {
        return delCount;
    }

    /**
     * Builds a String representation of the given SegmentCommitInfo instances
     */
    protected final String segString(MergeContext mergeContext, Iterable<SegmentCommitInfo> infos) {
        return StreamSupport.stream(infos.spliterator(), false)
                .map(info -> info.toString(mergeContext.numDeletedDocs(info) - info.getDelCount()))
                .collect(Collectors.joining(" "));
    }

    /**
     * Print a debug message to {@link MergeContext}'s {@code
     * infoStream}.
     */
    protected final void message(String message, MergeContext mergeContext) {
        if (verbose(mergeContext)) {
            mergeContext.getInfoStream().message("MP", message);
        }
    }

    /**
     * Returns <code>true</code> if the info-stream is in verbose mode
     *
     * @see #message(String, MergeContext)
     */
    protected final boolean verbose(MergeContext mergeContext) {
        return mergeContext.getInfoStream().isEnabled("MP");
    }

    /**
     * This interface represents the current context of the merge selection process.
     * It allows to access real-time information like the currently merging segments or
     * how many deletes a segment would claim back if merged. This context might be stateful
     * and change during the execution of a merge policy's selection processes.
     *
<<<<<<< HEAD
     * @lucene.experimental
     * merge的上下文对象
=======
     * @lucene.experimental 记录当前融合信息
>>>>>>> 6eeee8fa
     */
    public interface MergeContext {

        /**
         * Returns the number of deletes a merge would claim back if the given segment is merged.
         *
         * @param info the segment to get the number of deletes for
         * @see MergePolicy#numDeletesToMerge(SegmentCommitInfo, int, org.apache.lucene.util.IOSupplier)
<<<<<<< HEAD
         * 计算该segment 在merge过程中需要删除多少doc
=======
>>>>>>> 6eeee8fa
         */
        int numDeletesToMerge(SegmentCommitInfo info) throws IOException;

        /**
         * Returns the number of deleted documents in the given segments.
<<<<<<< HEAD
         * 删除的文档数
=======
>>>>>>> 6eeee8fa
         */
        int numDeletedDocs(SegmentCommitInfo info);

        /**
         * Returns the info stream that can be used to log messages
<<<<<<< HEAD
         * 返回一个日志对象
=======
>>>>>>> 6eeee8fa
         */
        InfoStream getInfoStream();

        /**
         * Returns an unmodifiable set of segments that are currently merging.
<<<<<<< HEAD
         * 返回正在merge中的一组数据
=======
>>>>>>> 6eeee8fa
         */
        Set<SegmentCommitInfo> getMergingSegments();
    }
}<|MERGE_RESOLUTION|>--- conflicted
+++ resolved
@@ -73,22 +73,14 @@
      * encapsulates the logic to pause and resume the merge thread
      * or to abort the merge entirely.
      *
-<<<<<<< HEAD
-     * @lucene.experimental 通过该对象可以影响当前merge的进程
-=======
      * @lucene.experimental
      * 该对象负责与  mergeThread 交互 比如暂停merge工作 等
->>>>>>> 6eeee8fa
      */
     public static class OneMergeProgress {
         /**
          * Reason for pausing the merge thread.
          */
-<<<<<<< HEAD
-        // 暂停merge的枚举
-=======
         // 这里有一个 暂停融合的原因枚举
->>>>>>> 6eeee8fa
         public static enum PauseReason {
             /**
              * Stopped (because of throughput rate set to 0, typically).
@@ -104,8 +96,6 @@
             OTHER
         }
 
-<<<<<<< HEAD
-        ;
 
         private final ReentrantLock pauseLock = new ReentrantLock();
         private final Condition pausing = pauseLock.newCondition();
@@ -113,11 +103,12 @@
         /**
          * Pause times (in nanoseconds) for each {@link PauseReason}.
          * value 用于累加基于各种原因导致的 merge暂停时间
+         * 每个merge任务还专门用这样一个类来记录各种描述信息
          */
         private final EnumMap<PauseReason, AtomicLong> pauseTimesNS;
 
         /**
-         * 是否已经禁止融合
+         * 当前merge操作是否已经被终止
          */
         private volatile boolean aborted;
 
@@ -125,14 +116,13 @@
          * This field is for sanity-check purposes only. Only the same thread that invoked
          * {@link OneMerge#mergeInit()} is permitted to be calling
          * {@link #pauseNanos}. This is always verified at runtime.
-         * 代表用于执行 merge 的线程
+         * 对应 处理OneMerge的线程 可能是SerializeMergeScheduler中的单线程 也可能是 ConcurrentMergeScheduler内的多线程
          */
         private Thread owner;
 
         /**
          * Creates a new merge progress info.
          */
-        // 当该对象被初始化时  每种暂停原因对应的时间都为0
         public OneMergeProgress() {
             // Place all the pause reasons in there immediately so that we can simply update values.
             pauseTimesNS = new EnumMap<PauseReason, AtomicLong>(PauseReason.class);
@@ -144,48 +134,7 @@
         /**
          * Abort the merge this progress tracks at the next
          * possible moment.
-         * 当本次merge 任务被终止时   唤醒之前阻塞的线程   (因为本任务已经停止了  其他线程在被唤醒后应该会判断  aborted标识)
-=======
-
-        private final ReentrantLock pauseLock = new ReentrantLock();
-        private final Condition pausing = pauseLock.newCondition();
-
-        /**
-         * Pause times (in nanoseconds) for each {@link PauseReason}.
-         * value 用于累加基于各种原因导致的 merge暂停时间
-         * 每个merge任务还专门用这样一个类来记录各种描述信息
-         */
-        private final EnumMap<PauseReason, AtomicLong> pauseTimesNS;
-
-        /**
-         * 当前merge操作是否已经被终止
-         */
-        private volatile boolean aborted;
-
-        /**
-         * This field is for sanity-check purposes only. Only the same thread that invoked
-         * {@link OneMerge#mergeInit()} is permitted to be calling
-         * {@link #pauseNanos}. This is always verified at runtime.
-         * 对应 处理OneMerge的线程 可能是SerializeMergeScheduler中的单线程 也可能是 ConcurrentMergeScheduler内的多线程
-         */
-        private Thread owner;
-
-        /**
-         * Creates a new merge progress info.
-         */
-        public OneMergeProgress() {
-            // Place all the pause reasons in there immediately so that we can simply update values.
-            pauseTimesNS = new EnumMap<PauseReason, AtomicLong>(PauseReason.class);
-            for (PauseReason p : PauseReason.values()) {
-                pauseTimesNS.put(p, new AtomicLong());
-            }
-        }
-
-        /**
-         * Abort the merge this progress tracks at the next
-         * possible moment.
          * 禁止融合 同时唤醒被阻塞的线程    当线程唤醒时 应该会检测 aborted 标识 然后终止任务之类的
->>>>>>> 6eeee8fa
          */
         public void abort() {
             aborted = true;
@@ -210,13 +159,6 @@
          *
          * @param condition The pause condition that should return false if immediate return from this
          *                  method is needed. Other threads can wake up any sleeping thread by calling
-<<<<<<< HEAD
-         *                  {@link #wakeup}, but it'd fall to sleep for the remainder of the requested time if this     该condition必须返回false才会真正从暂停状态解除
-         *                  传入一个暂停原因 以及暂停的时间
-         */
-        public void pauseNanos(long pauseNanos, PauseReason reason, BooleanSupplier condition) throws InterruptedException {
-            // 只有执行merge的线程可以从内部暂停
-=======
          *                  {@link #wakeup}, but it'd fall to sleep for the remainder of the requested time if this
          *                  如果条件还是被满足 那么还是会继续阻塞
          *
@@ -225,7 +167,6 @@
          */
         public void pauseNanos(long pauseNanos, PauseReason reason, BooleanSupplier condition) throws InterruptedException {
             // 避免在外部线程调用该方法   是要在 mergeThread中配合 MergeRateLimiter 才实现暂停功能
->>>>>>> 6eeee8fa
             if (Thread.currentThread() != owner) {
                 throw new RuntimeException("Only the merge owner thread can call pauseNanos(). This thread: "
                         + Thread.currentThread().getName() + ", owner thread: "
@@ -237,10 +178,6 @@
             AtomicLong timeUpdate = pauseTimesNS.get(reason);
             pauseLock.lock();
             try {
-<<<<<<< HEAD
-                // 每次被唤醒时 需要通过 condition 判断是否满足唤醒条件 否则还是继续沉睡
-=======
->>>>>>> 6eeee8fa
                 while (pauseNanos > 0 && !aborted && condition.getAsBoolean()) {
                     pauseNanos = pausing.awaitNanos(pauseNanos);
                 }
@@ -252,10 +189,6 @@
 
         /**
          * Request a wakeup for any threads stalled in {@link #pauseNanos}.
-<<<<<<< HEAD
-         * 外部线程暂停的merge 线程
-=======
->>>>>>> 6eeee8fa
          */
         public void wakeup() {
             pauseLock.lock();
@@ -269,10 +202,6 @@
         /**
          * Returns pause reasons and associated times in nanoseconds.
          */
-<<<<<<< HEAD
-        // 返回由于各种原因暂停的时长
-=======
->>>>>>> 6eeee8fa
         public Map<PauseReason, Long> getPauseTimes() {
             Set<Entry<PauseReason, AtomicLong>> entries = pauseTimesNS.entrySet();
             return entries.stream()
@@ -301,21 +230,6 @@
      *
      * @lucene.experimental
      */
-<<<<<<< HEAD
-    // 描述一次merge操作必备的各种属性
-    public static class OneMerge {
-        // 推测是merge的结果
-        SegmentCommitInfo info;         // used by IndexWriter
-        boolean registerDone;           // used by IndexWriter
-        /**
-         * merge 也有年代的概念???
-         */
-        long mergeGen;                  // used by IndexWriter
-        boolean isExternal;             // used by IndexWriter
-        /**
-         * 单次最多merge 多少个 segment
-         */
-=======
     // 执行某次合并操作涉及到的所有信息   该对象在初始化的同时 会生成一个  Processor 对象 这个对象可以从外部控制merge线程的状态 比如merge需要暂停了 就是通过processor来下达指令
     public static class OneMerge {
         // 该片段相关的提交信息 (单个segment)
@@ -323,7 +237,6 @@
         boolean registerDone;           // used by IndexWriter
         long mergeGen;                  // used by IndexWriter
         boolean isExternal;             // used by IndexWriter
->>>>>>> 6eeee8fa
         int maxNumSegments = -1;        // used by IndexWriter
 
         /**
@@ -354,23 +267,12 @@
          */
         private final OneMergeProgress mergeProgress;
 
-<<<<<<< HEAD
-        /**
-         * 记录merge的起始时间
-         */
-=======
->>>>>>> 6eeee8fa
         volatile long mergeStartNS = -1;
 
         /**
          * Total number of documents in segments to be merged, not accounting for deletions.
-<<<<<<< HEAD
-         */
-        // 一共融合了多少个doc  每个segment 内部包含多个 doc
-=======
          * 记录了 doc总数
          */
->>>>>>> 6eeee8fa
         public final int totalMaxDoc;
         Throwable error;
 
@@ -379,14 +281,9 @@
          *
          * @param segments List of {@link SegmentCommitInfo}s
          *                 to be merged.
-<<<<<<< HEAD
-         */
-        // 通过传入一个待merge 的commitInfo 进行初始化
-=======
          *                 通过一组段对象来初始化 代表本次merge操作会涉及到的所有段
          *                 在 forceMerge中 可能生成OneMerge使用的段列表内部只有一个元素
          */
->>>>>>> 6eeee8fa
         public OneMerge(List<SegmentCommitInfo> segments) {
             if (0 == segments.size()) {
                 throw new RuntimeException("segments must include at least one segment");
@@ -397,26 +294,16 @@
             for (SegmentCommitInfo info : segments) {
                 count += info.info.maxDoc();
             }
-<<<<<<< HEAD
-            // 计算总计要merge 多少doc
             totalMaxDoc = count;
 
-=======
-            totalMaxDoc = count;
-
             // 生成一个后台处理对象
->>>>>>> 6eeee8fa
             mergeProgress = new OneMergeProgress();
         }
 
         /**
          * Called by {@link IndexWriter} after the merge started and from the
          * thread that will be executing the merge.
-<<<<<<< HEAD
-         * 初始化merge工作  也就是为mergeProgress 设置merge线程
-=======
          * 应该是由merge线程来触发的 这样才给了 processor 操作线程的机会
->>>>>>> 6eeee8fa
          */
         public void mergeInit() throws IOException {
             mergeProgress.setMergeThread(Thread.currentThread());
@@ -431,10 +318,6 @@
         /**
          * Wrap the reader in order to add/remove information to the merged segment.
          */
-<<<<<<< HEAD
-        // 使用merge对象 包装 codecReader 默认直接返回reader
-=======
->>>>>>> 6eeee8fa
         public CodecReader wrapForMerge(CodecReader reader) throws IOException {
             return reader;
         }
@@ -442,10 +325,6 @@
         /**
          * Expert: Sets the {@link SegmentCommitInfo} of the merged segment.
          * Allows sub-classes to e.g. set diagnostics properties.
-<<<<<<< HEAD
-         * 设置merge的结果
-=======
->>>>>>> 6eeee8fa
          */
         public void setMergeInfo(SegmentCommitInfo info) {
             this.info = info;
@@ -478,13 +357,8 @@
         /**
          * Returns a readable description of the current merge
          * state.
-<<<<<<< HEAD
-         */
-        // 将内部信息 格式化输出
-=======
          * 将内部段信息 格式化输出
          */
->>>>>>> 6eeee8fa
         public String segString() {
             StringBuilder b = new StringBuilder();
             final int numSegments = segments.size();
@@ -519,10 +393,6 @@
         /**
          * Returns the total number of documents that are included with this merge.
          * Note that this does not indicate the number of documents after the merge.
-<<<<<<< HEAD
-         * 返回本次merge 的doc总数
-=======
->>>>>>> 6eeee8fa
          */
         public int totalNumDocs() {
             int total = 0;
@@ -535,19 +405,10 @@
         /**
          * Return {@link MergeInfo} describing this merge.
          */
-<<<<<<< HEAD
-        // 将内部信息包装成一个用于描述 merge的 javaBean
-=======
->>>>>>> 6eeee8fa
         public MergeInfo getStoreMergeInfo() {
             return new MergeInfo(totalMaxDoc, estimatedMergeBytes, isExternal, maxNumSegments);
         }
 
-<<<<<<< HEAD
-        // 与merge的终止相关
-
-=======
->>>>>>> 6eeee8fa
         /**
          * Returns true if this merge was or should be aborted.
          */
@@ -564,10 +425,7 @@
 
         /**
          * Checks if merge has been aborted and throws a merge exception if so.
-<<<<<<< HEAD
-=======
          * 检测merge操作是否已经停止
->>>>>>> 6eeee8fa
          */
         public void checkAborted() throws MergeAbortedException {
             if (isAborted()) {
@@ -588,25 +446,15 @@
      * A MergeSpecification instance provides the information
      * necessary to perform multiple merges.  It simply
      * contains a list of {@link OneMerge} instances.
-<<<<<<< HEAD
-     * 描述某次参数merge的所有片段
-     */
-=======
      * 代表某次段合并时的信息
      */
 
->>>>>>> 6eeee8fa
     public static class MergeSpecification {
 
         /**
          * The subset of segments to be included in the primitive merge.
-<<<<<<< HEAD
-         * 内部包含一组 oneMerge对象
-         */
-=======
-         */
-
->>>>>>> 6eeee8fa
+         */
+
         public final List<OneMerge> merges = new ArrayList<>();
 
         /**
@@ -620,10 +468,6 @@
          * Adds the provided {@link OneMerge} to this
          * specification.
          */
-<<<<<<< HEAD
-        // 添加一个merge 对象
-=======
->>>>>>> 6eeee8fa
         public void add(OneMerge merge) {
             merges.add(merge);
         }
@@ -645,10 +489,6 @@
     /**
      * Exception thrown if there are any problems while executing a merge.
      */
-<<<<<<< HEAD
-    // 用于描述 merge 过程中出现的异常
-=======
->>>>>>> 6eeee8fa
     public static class MergeException extends RuntimeException {
         /**
          * Create a {@code MergeException}.
@@ -671,10 +511,6 @@
      * this exception is privately caught and suppressed by
      * {@link IndexWriter}.
      */
-<<<<<<< HEAD
-    // 代表本次merge 操作终止
-=======
->>>>>>> 6eeee8fa
     public static class MergeAbortedException extends IOException {
         /**
          * Create a {@link MergeAbortedException}.
@@ -695,19 +531,11 @@
     /**
      * Default ratio for compound file system usage. Set to <code>1.0</code>, always use
      * compound file system.
-<<<<<<< HEAD
-     * 通过Lucene的，用Java编写的文本搜索引擎库使用CFS文件。它用于保存多个索引文件成一个复合存档。
-=======
->>>>>>> 6eeee8fa
      */
     protected static final double DEFAULT_NO_CFS_RATIO = 1.0;
 
     /**
      * Default max segment size in order to use compound file system. Set to {@link Long#MAX_VALUE}.
-<<<<<<< HEAD
-     * 在复合文件中 segment的最大长度
-=======
->>>>>>> 6eeee8fa
      */
     protected static final long DEFAULT_MAX_CFS_SEGMENT_SIZE = Long.MAX_VALUE;
 
@@ -715,10 +543,6 @@
      * If the size of the merge segment exceeds this ratio of
      * the total index size then it will remain in
      * non-compound format
-<<<<<<< HEAD
-     * 如果段相关的索引信息超过一定的大小 那么不采用 cfs格式存储
-=======
->>>>>>> 6eeee8fa
      */
     protected double noCFSRatio = DEFAULT_NO_CFS_RATIO;
 
@@ -754,10 +578,6 @@
      * @param mergeTrigger the event that triggered the merge
      * @param segmentInfos the total set of segments in the index
      * @param mergeContext the IndexWriter to find the merges on
-<<<<<<< HEAD
-     *                     从索引上找到哪些数据需要被merge
-=======
->>>>>>> 6eeee8fa
      */
     public abstract MergeSpecification findMerges(MergeTrigger mergeTrigger, SegmentInfos segmentInfos, MergeContext mergeContext)
             throws IOException;
@@ -791,10 +611,6 @@
      *
      * @param segmentInfos the total set of segments in the index
      * @param mergeContext the IndexWriter to find the merges on
-<<<<<<< HEAD
-     *                     找到哪些数据是需要从索引上删除的
-=======
->>>>>>> 6eeee8fa
      */
     public abstract MergeSpecification findForcedDeletesMerges(
             SegmentInfos segmentInfos, MergeContext mergeContext) throws IOException;
@@ -805,40 +621,22 @@
      * iff the size of the given mergedInfo is less or equal to
      * {@link #getMaxCFSSegmentSizeMB()} and the size is less or equal to the
      * TotalIndexSize * {@link #getNoCFSRatio()} otherwise <code>false</code>.
-<<<<<<< HEAD
-     * 判断是否写入到复合文件
-=======
->>>>>>> 6eeee8fa
      */
     public boolean useCompoundFile(SegmentInfos infos, SegmentCommitInfo mergedInfo, MergeContext mergeContext) throws IOException {
         if (getNoCFSRatio() == 0.0) {
             return false;
         }
-<<<<<<< HEAD
-        // 计算需要被merge的长度 (可能有部分数据需要被删除)
         long mergedInfoSize = size(mergedInfo, mergeContext);
-        // 超过了预定值 无法进行merge
-=======
-        long mergedInfoSize = size(mergedInfo, mergeContext);
->>>>>>> 6eeee8fa
         if (mergedInfoSize > maxCFSSegmentSize) {
             return false;
         }
         if (getNoCFSRatio() >= 1.0) {
             return true;
         }
-<<<<<<< HEAD
-        // 计算merge 的总大小
-=======
->>>>>>> 6eeee8fa
         long totalSize = 0;
         for (SegmentCommitInfo info : infos) {
             totalSize += size(info, mergeContext);
         }
-<<<<<<< HEAD
-        // 小于所有 infos的总和才行
-=======
->>>>>>> 6eeee8fa
         return mergedInfoSize <= getNoCFSRatio() * totalSize;
     }
 
@@ -846,20 +644,6 @@
      * Return the byte size of the provided {@link
      * SegmentCommitInfo}, pro-rated by percentage of
      * non-deleted documents is set.
-<<<<<<< HEAD
-     * 计算写入的数据长度   需要考虑 删除的数据长度
-     */
-    protected long size(SegmentCommitInfo info, MergeContext mergeContext) throws IOException {
-        // 先获取该段原始长度
-        long byteSize = info.sizeInBytes();
-        // 计算segment 在merge过程中会删除多少数据
-        int delCount = mergeContext.numDeletesToMerge(info);
-        assert assertDelCount(delCount, info);
-        // 计算被删除的数据占用的 百分比
-        double delRatio = info.info.maxDoc() <= 0 ? 0d : (double) delCount / (double) info.info.maxDoc();
-        assert delRatio <= 1.0;
-        // 只返回未被删除的部分
-=======
      */
     protected long size(SegmentCommitInfo info, MergeContext mergeContext) throws IOException {
         long byteSize = info.sizeInBytes();
@@ -867,7 +651,6 @@
         assert assertDelCount(delCount, info);
         double delRatio = info.info.maxDoc() <= 0 ? 0d : (double) delCount / (double) info.info.maxDoc();
         assert delRatio <= 1.0;
->>>>>>> 6eeee8fa
         return (info.info.maxDoc() <= 0 ? byteSize : (long) (byteSize * (1.0 - delRatio)));
     }
 
@@ -885,22 +668,11 @@
      * Returns true if this single info is already fully merged (has no
      * pending deletes, is in the same dir as the
      * writer, and matches the current compound file setting
-<<<<<<< HEAD
-     * 判断merge 是否已经结束
-     */
-    protected final boolean isMerged(SegmentInfos infos, SegmentCommitInfo info, MergeContext mergeContext) throws IOException {
-        assert mergeContext != null;
-        // 计算被删除的长度
-        int delCount = mergeContext.numDeletesToMerge(info);
-        assert assertDelCount(delCount, info);
-        // 如果当前计算出来删除长度为0 且 同时使用复合文件 或者同时不使用
-=======
      */
     protected final boolean isMerged(SegmentInfos infos, SegmentCommitInfo info, MergeContext mergeContext) throws IOException {
         assert mergeContext != null;
         int delCount = mergeContext.numDeletesToMerge(info);
         assert assertDelCount(delCount, info);
->>>>>>> 6eeee8fa
         return delCount == 0 &&
                 useCompoundFile(infos, info, mergeContext) == info.info.getUseCompoundFile();
     }
@@ -930,10 +702,6 @@
 
     /**
      * Returns the largest size allowed for a compound file segment
-<<<<<<< HEAD
-     * 复合文件中 每个segment 最大允许使用多少 MB
-=======
->>>>>>> 6eeee8fa
      */
     public double getMaxCFSSegmentSizeMB() {
         return maxCFSSegmentSize / 1024 / 1024.;
@@ -974,10 +742,6 @@
      * @param readerSupplier a supplier that allows to obtain a {@link CodecReader} for this segment
      * @see IndexWriter#softUpdateDocument(Term, Iterable, Field...)
      * @see IndexWriterConfig#setSoftDeletesField(String)
-<<<<<<< HEAD
-     * 获取在merge 过程中删除的数量
-=======
->>>>>>> 6eeee8fa
      */
     public int numDeletesToMerge(SegmentCommitInfo info, int delCount,
                                  IOSupplier<CodecReader> readerSupplier) throws IOException {
@@ -1018,12 +782,7 @@
      * how many deletes a segment would claim back if merged. This context might be stateful
      * and change during the execution of a merge policy's selection processes.
      *
-<<<<<<< HEAD
-     * @lucene.experimental
-     * merge的上下文对象
-=======
      * @lucene.experimental 记录当前融合信息
->>>>>>> 6eeee8fa
      */
     public interface MergeContext {
 
@@ -1032,37 +791,21 @@
          *
          * @param info the segment to get the number of deletes for
          * @see MergePolicy#numDeletesToMerge(SegmentCommitInfo, int, org.apache.lucene.util.IOSupplier)
-<<<<<<< HEAD
-         * 计算该segment 在merge过程中需要删除多少doc
-=======
->>>>>>> 6eeee8fa
          */
         int numDeletesToMerge(SegmentCommitInfo info) throws IOException;
 
         /**
          * Returns the number of deleted documents in the given segments.
-<<<<<<< HEAD
-         * 删除的文档数
-=======
->>>>>>> 6eeee8fa
          */
         int numDeletedDocs(SegmentCommitInfo info);
 
         /**
          * Returns the info stream that can be used to log messages
-<<<<<<< HEAD
-         * 返回一个日志对象
-=======
->>>>>>> 6eeee8fa
          */
         InfoStream getInfoStream();
 
         /**
          * Returns an unmodifiable set of segments that are currently merging.
-<<<<<<< HEAD
-         * 返回正在merge中的一组数据
-=======
->>>>>>> 6eeee8fa
          */
         Set<SegmentCommitInfo> getMergingSegments();
     }
