/*
 * Licensed to the Apache Software Foundation (ASF) under one or more
 * contributor license agreements.  See the NOTICE file distributed with
 * this work for additional information regarding copyright ownership.
 * The ASF licenses this file to You under the Apache License, Version 2.0
 * (the "License"); you may not use this file except in compliance with
 * the License.  You may obtain a copy of the License at
 *
 *     http://www.apache.org/licenses/LICENSE-2.0
 *
 * Unless required by applicable law or agreed to in writing, software
 * distributed under the License is distributed on an "AS IS" BASIS,
 * WITHOUT WARRANTIES OR CONDITIONS OF ANY KIND, either express or implied.
 * See the License for the specific language governing permissions and
 * limitations under the License.
 */
package org.apache.lucene.index;


import java.io.IOException;

import org.apache.lucene.util.BytesRef;
import org.apache.lucene.util.automaton.CompiledAutomaton;

/**
 * A per-document byte[] with presorted values.  This is fundamentally an
 * iterator over the int ord values per document, with random access APIs
 * to resolve an int ord to BytesRef.
 * <p>
 * Per-Document values in a SortedDocValues are deduplicated, dereferenced,
 * and sorted into a dictionary of unique values. A pointer to the
 * dictionary value (ordinal) can be retrieved for each document. Ordinals
 * are dense and in increasing sorted order.
<<<<<<< HEAD
 * 该对象用于从索引中读取数据
=======
 * 这个对象会对相同域名的域值进行排序 类似 SortedNumericDocValues   区别就是该对象不要求字段的类型
>>>>>>> 6eeee8fa
 */

public abstract class SortedDocValues extends BinaryDocValues {

  /** Sole constructor. (For invocation by subclass 
   * constructors, typically implicit.) */
  protected SortedDocValues() {}

  /**
   * Returns the ordinal for the current docID.
   * It is illegal to call this method after {@link #advanceExact(int)}
   * returned {@code false}.
   * @return ordinal for the document: this is dense, starts at 0, then
   *         increments by 1 for the next value in sorted order.
   *         返回当前id的序号
   */
  public abstract int ordValue() throws IOException;

  /** Retrieves the value for the specified ordinal. The returned
   * {@link BytesRef} may be re-used across calls to {@link #lookupOrd(int)}
   * so make sure to {@link BytesRef#deepCopyOf(BytesRef) copy it} if you want
   * to keep it around.
   * @param ord ordinal to lookup (must be &gt;= 0 and &lt; {@link #getValueCount()})
   * @see #ordValue()
   * 基于顺序来读取数据
   */
  public abstract BytesRef lookupOrd(int ord) throws IOException;

  private final BytesRef empty = new BytesRef();

  @Override
  public BytesRef binaryValue() throws IOException {
    int ord = ordValue();
    if (ord == -1) {
      return empty;
    } else {
      return lookupOrd(ord);
    }
  }

  /**
   * Returns the number of unique values.
   * @return number of unique values in this SortedDocValues. This is
   *         also equivalent to one plus the maximum ordinal.
   */
  public abstract int getValueCount();

  /** If {@code key} exists, returns its ordinal, else
   *  returns {@code -insertionPoint-1}, like {@code
   *  Arrays.binarySearch}.
   *
   *  @param key Key to look up
   *             通过二分查找 找到key 对应的数据
   **/
  public int lookupTerm(BytesRef key) throws IOException {
    int low = 0;
    // 获取当前索引中的数据总量
    int high = getValueCount()-1;

    while (low <= high) {
      int mid = (low + high) >>> 1;
      final BytesRef term = lookupOrd(mid);
      int cmp = term.compareTo(key);

      if (cmp < 0) {
        low = mid + 1;
      } else if (cmp > 0) {
        high = mid - 1;
      } else {
        return mid; // key found
      }
    }

    return -(low + 1);  // key not found.
  }
  
  /** 
   * Returns a {@link TermsEnum} over the values.
   * The enum supports {@link TermsEnum#ord()} and {@link TermsEnum#seekExact(long)}.
   */
  public TermsEnum termsEnum() throws IOException {
    return new SortedDocValuesTermsEnum(this);
  }

  /**
   * Returns a {@link TermsEnum} over the values, filtered by a {@link CompiledAutomaton}
   * The enum supports {@link TermsEnum#ord()}.
   */
  public TermsEnum intersect(CompiledAutomaton automaton) throws IOException {
    TermsEnum in = termsEnum();
    switch (automaton.type) {
      case NONE:
        return TermsEnum.EMPTY;
      case ALL:
        return in;
      case SINGLE:
        return new SingleTermsEnum(in, automaton.term);
      case NORMAL:
        return new AutomatonTermsEnum(in, automaton);
      default:
        // unreachable
        throw new RuntimeException("unhandled case");
    }
  }

}<|MERGE_RESOLUTION|>--- conflicted
+++ resolved
@@ -31,11 +31,7 @@
  * and sorted into a dictionary of unique values. A pointer to the
  * dictionary value (ordinal) can be retrieved for each document. Ordinals
  * are dense and in increasing sorted order.
-<<<<<<< HEAD
- * 该对象用于从索引中读取数据
-=======
  * 这个对象会对相同域名的域值进行排序 类似 SortedNumericDocValues   区别就是该对象不要求字段的类型
->>>>>>> 6eeee8fa
  */
 
 public abstract class SortedDocValues extends BinaryDocValues {
@@ -59,8 +55,7 @@
    * so make sure to {@link BytesRef#deepCopyOf(BytesRef) copy it} if you want
    * to keep it around.
    * @param ord ordinal to lookup (must be &gt;= 0 and &lt; {@link #getValueCount()})
-   * @see #ordValue()
-   * 基于顺序来读取数据
+   * @see #ordValue() 
    */
   public abstract BytesRef lookupOrd(int ord) throws IOException;
 
@@ -88,11 +83,9 @@
    *  Arrays.binarySearch}.
    *
    *  @param key Key to look up
-   *             通过二分查找 找到key 对应的数据
    **/
   public int lookupTerm(BytesRef key) throws IOException {
     int low = 0;
-    // 获取当前索引中的数据总量
     int high = getValueCount()-1;
 
     while (low <= high) {
