/*
 * Licensed to the Apache Software Foundation (ASF) under one or more
 * contributor license agreements.  See the NOTICE file distributed with
 * this work for additional information regarding copyright ownership.
 * The ASF licenses this file to You under the Apache License, Version 2.0
 * (the "License"); you may not use this file except in compliance with
 * the License.  You may obtain a copy of the License at
 *
 *     http://www.apache.org/licenses/LICENSE-2.0
 *
 * Unless required by applicable law or agreed to in writing, software
 * distributed under the License is distributed on an "AS IS" BASIS,
 * WITHOUT WARRANTIES OR CONDITIONS OF ANY KIND, either express or implied.
 * See the License for the specific language governing permissions and
 * limitations under the License.
 */
package org.apache.lucene.index;


import java.util.ArrayList;
import java.util.Arrays;
import java.util.Collection;
import java.util.Collections;
import java.util.HashMap;
import java.util.Iterator;
import java.util.List;
import java.util.Map;
import java.util.Objects;
import java.util.stream.Collectors;
import java.util.stream.StreamSupport;

import org.apache.lucene.util.ArrayUtil;

/**
 * Collection of {@link FieldInfo}s (accessible by number or by name).
<<<<<<< HEAD
 *
 * @lucene.experimental 内部对应一组 fieldInfo
 * FieldInfo 本身可以看作一个 javaBean  用于记录各种信息
 */
public class FieldInfos implements Iterable<FieldInfo> {

=======
 *  @lucene.experimental
 *  内部包含 一组域的描述信息
 */
public class FieldInfos implements Iterable<FieldInfo> {

  /** An instance without any fields. */
  public final static FieldInfos EMPTY = new FieldInfos(new FieldInfo[0]);

  // 这个域索引是否有以下的属性
  private final boolean hasFreq;
  private final boolean hasProx;
  private final boolean hasPayloads;
  private final boolean hasOffsets;
  private final boolean hasVectors;
  private final boolean hasNorms;
  private final boolean hasDocValues;
  private final boolean hasPointValues;
  private final String softDeletesField;
  
  // used only by fieldInfo(int)
  private final FieldInfo[] byNumber;
  
  private final HashMap<String,FieldInfo> byName = new HashMap<>();
  private final Collection<FieldInfo> values; // for an unmodifiable iterator
  
  /**
   * Constructs a new FieldInfos from an array of FieldInfo objects
   */
  public FieldInfos(FieldInfo[] infos) {
    boolean hasVectors = false;
    boolean hasProx = false;
    boolean hasPayloads = false;
    boolean hasOffsets = false;
    boolean hasFreq = false;
    boolean hasNorms = false;
    boolean hasDocValues = false;
    boolean hasPointValues = false;
    String softDeletesField = null;

    int size = 0; // number of elements in byNumberTemp, number of used array slots
    FieldInfo[] byNumberTemp = new FieldInfo[10]; // initial array capacity of 10
    for (FieldInfo info : infos) {
      if (info.number < 0) {
        throw new IllegalArgumentException("illegal field number: " + info.number + " for field " + info.name);
      }
      size = info.number >= size ? info.number+1 : size;
      if (info.number >= byNumberTemp.length){ //grow array
        byNumberTemp = ArrayUtil.grow(byNumberTemp, info.number + 1);
      }
      FieldInfo previous = byNumberTemp[info.number];
      if (previous != null) {
        throw new IllegalArgumentException("duplicate field numbers: " + previous.name + " and " + info.name + " have: " + info.number);
      }
      byNumberTemp[info.number] = info;

      previous = byName.put(info.name, info);
      if (previous != null) {
        throw new IllegalArgumentException("duplicate field names: " + previous.number + " and " + info.number + " have: " + info.name);
      }

      hasVectors |= info.hasVectors();
      hasProx |= info.getIndexOptions().compareTo(IndexOptions.DOCS_AND_FREQS_AND_POSITIONS) >= 0;
      hasFreq |= info.getIndexOptions() != IndexOptions.DOCS;
      hasOffsets |= info.getIndexOptions().compareTo(IndexOptions.DOCS_AND_FREQS_AND_POSITIONS_AND_OFFSETS) >= 0;
      hasNorms |= info.hasNorms();
      hasDocValues |= info.getDocValuesType() != DocValuesType.NONE;
      hasPayloads |= info.hasPayloads();
      hasPointValues |= (info.getPointDimensionCount() != 0);
      if (info.isSoftDeletesField()) {
        if (softDeletesField != null && softDeletesField.equals(info.name) == false) {
          throw new IllegalArgumentException("multiple soft-deletes fields [" + info.name + ", " + softDeletesField + "]");
        }
        softDeletesField = info.name;
      }
    }
    
    this.hasVectors = hasVectors;
    this.hasProx = hasProx;
    this.hasPayloads = hasPayloads;
    this.hasOffsets = hasOffsets;
    this.hasFreq = hasFreq;
    this.hasNorms = hasNorms;
    this.hasDocValues = hasDocValues;
    this.hasPointValues = hasPointValues;
    this.softDeletesField = softDeletesField;

    List<FieldInfo> valuesTemp = new ArrayList<>();
    byNumber = new FieldInfo[size];
    for(int i=0; i<size; i++){
      byNumber[i] = byNumberTemp[i];
      if (byNumberTemp[i] != null) {
        valuesTemp.add(byNumberTemp[i]);
      }
    }
    values = Collections.unmodifiableCollection(Arrays.asList(valuesTemp.toArray(new FieldInfo[0])));
  }

  /** Call this to get the (merged) FieldInfos for a
   *  composite reader.
   *  <p>
   *  NOTE: the returned field numbers will likely not
   *  correspond to the actual field numbers in the underlying
   *  readers, and codec metadata ({@link FieldInfo#getAttribute(String)}
   *  will be unavailable.
   */
  public static FieldInfos getMergedFieldInfos(IndexReader reader) {
    final List<LeafReaderContext> leaves = reader.leaves();
    if (leaves.isEmpty()) {
      return FieldInfos.EMPTY;
    } else if (leaves.size() == 1) {
      return leaves.get(0).reader().getFieldInfos();
    } else {
      final String softDeletesField = leaves.stream()
          .map(l -> l.reader().getFieldInfos().getSoftDeletesField())
          .filter(Objects::nonNull)
          .findAny().orElse(null);
      final Builder builder = new Builder(new FieldNumbers(softDeletesField));
      for (final LeafReaderContext ctx : leaves) {
        builder.add(ctx.reader().getFieldInfos());
      }
      return builder.finish();
    }
  }

  /** Returns a set of names of fields that have a terms index.  The order is undefined. */
  public static Collection<String> getIndexedFields(IndexReader reader) {
    return reader.leaves().stream()
        .flatMap(l -> StreamSupport.stream(l.reader().getFieldInfos().spliterator(), false)
        .filter(fi -> fi.getIndexOptions() != IndexOptions.NONE))
        .map(fi -> fi.name)
        .collect(Collectors.toSet());
  }

  /** Returns true if any fields have freqs */
  public boolean hasFreq() {
    return hasFreq;
  }
  
  /** Returns true if any fields have positions */
  public boolean hasProx() {
    return hasProx;
  }

  /** Returns true if any fields have payloads */
  public boolean hasPayloads() {
    return hasPayloads;
  }

  /** Returns true if any fields have offsets */
  public boolean hasOffsets() {
    return hasOffsets;
  }
  
  /** Returns true if any fields have vectors */
  public boolean hasVectors() {
    return hasVectors;
  }
  
  /** Returns true if any fields have norms */
  public boolean hasNorms() {
    return hasNorms;
  }
  
  /** Returns true if any fields have DocValues */
  public boolean hasDocValues() {
    return hasDocValues;
  }

  /** Returns true if any fields have PointValues */
  public boolean hasPointValues() {
    return hasPointValues;
  }

  /** Returns the soft-deletes field name if exists; otherwise returns null */
  public String getSoftDeletesField() {
    return softDeletesField;
  }
  
  /** Returns the number of fields */
  public int size() {
    return byName.size();
  }
  
  /**
   * Returns an iterator over all the fieldinfo objects present,
   * ordered by ascending field number
   */
  // TODO: what happens if in fact a different order is used?
  @Override
  public Iterator<FieldInfo> iterator() {
    return values.iterator();
  }

  /**
   * Return the fieldinfo object referenced by the field name
   * @return the FieldInfo object or null when the given fieldName
   * doesn't exist.
   */  
  public FieldInfo fieldInfo(String fieldName) {
    return byName.get(fieldName);
  }

  /**
   * Return the fieldinfo object referenced by the fieldNumber.
   * @param fieldNumber field's number.
   * @return the FieldInfo object or null when the given fieldNumber
   * doesn't exist.
   * @throws IllegalArgumentException if fieldNumber is negative
   */
  public FieldInfo fieldInfo(int fieldNumber) {
    if (fieldNumber < 0) {
      throw new IllegalArgumentException("Illegal field number: " + fieldNumber);
    }
    if (fieldNumber >= byNumber.length) {
      return null;
    }
    return byNumber[fieldNumber];
  }

  static final class FieldDimensions {
    public final int dimensionCount;
    public final int indexDimensionCount;
    public final int dimensionNumBytes;

    public FieldDimensions(int dimensionCount, int indexDimensionCount, int dimensionNumBytes) {
      this.dimensionCount = dimensionCount;
      this.indexDimensionCount = indexDimensionCount;
      this.dimensionNumBytes = dimensionNumBytes;
    }
  }

  /**
   * 存储了域相关的 映射信息
   */
  static final class FieldNumbers {
    
    private final Map<Integer,String> numberToName;
    private final Map<String,Integer> nameToNumber;
    private final Map<String, IndexOptions> indexOptions;
    // We use this to enforce that a given field never
    // changes DV type, even across segments / IndexWriter
    // sessions:
    private final Map<String,DocValuesType> docValuesType;

    private final Map<String,FieldDimensions> dimensions;

    // TODO: we should similarly catch an attempt to turn
    // norms back on after they were already committed; today
    // we silently discard the norm but this is badly trappy
    private int lowestUnassignedFieldNumber = -1;

    // The soft-deletes field from IWC to enforce a single soft-deletes field
    private final String softDeletesFieldName;
    
    FieldNumbers(String softDeletesFieldName) {
      this.nameToNumber = new HashMap<>();
      this.numberToName = new HashMap<>();
      this.indexOptions = new HashMap<>();
      this.docValuesType = new HashMap<>();
      this.dimensions = new HashMap<>();
      this.softDeletesFieldName = softDeletesFieldName;
    }
    
>>>>>>> 6eeee8fa
    /**
     * An instance without any fields.
     */
    public final static FieldInfos EMPTY = new FieldInfos(new FieldInfo[0]);

    private final boolean hasFreq;
    private final boolean hasProx;
    private final boolean hasPayloads;
    private final boolean hasOffsets;
    private final boolean hasVectors;
    private final boolean hasNorms;
    private final boolean hasDocValues;
    private final boolean hasPointValues;
    /**
     * 代表会采用软删除的 field
     */
    private final String softDeletesField;

    // used only by fieldInfo(int)
    // 内部包含的一组 fieldInfo
    private final FieldInfo[] byNumber;

    /**
     * 可以基于名字来进行检索
     */
    private final HashMap<String, FieldInfo> byName = new HashMap<>();
    private final Collection<FieldInfo> values; // for an unmodifiable iterator

    /**
     * Constructs a new FieldInfos from an array of FieldInfo objects
     * 构造时 默认情况下相关字段都为false
     */
    public FieldInfos(FieldInfo[] infos) {
        boolean hasVectors = false;
        boolean hasProx = false;
        boolean hasPayloads = false;
        boolean hasOffsets = false;
        boolean hasFreq = false;
        boolean hasNorms = false;
        boolean hasDocValues = false;
        boolean hasPointValues = false;
        String softDeletesField = null;

        int size = 0; // number of elements in byNumberTemp, number of used array slots
        // 数组初始大小为10   而不是跟随 infos
        FieldInfo[] byNumberTemp = new FieldInfo[10]; // initial array capacity of 10
        for (FieldInfo info : infos) {
            if (info.number < 0) {
                throw new IllegalArgumentException("illegal field number: " + info.number + " for field " + info.name);
            }
            size = info.number >= size ? info.number + 1 : size;
            // 代表需要进行扩容
            if (info.number >= byNumberTemp.length) { //grow array
                byNumberTemp = ArrayUtil.grow(byNumberTemp, info.number + 1);
            }
            // 根据编号(下标)  为数组对应的slot设置数据
            FieldInfo previous = byNumberTemp[info.number];
            // 当发现 相同编号已经有其他info 时 抛出异常
            if (previous != null) {
                throw new IllegalArgumentException("duplicate field numbers: " + previous.name + " and " + info.name + " have: " + info.number);
            }
            byNumberTemp[info.number] = info;

            // 通过info.name 设置键值对
            previous = byName.put(info.name, info);
            if (previous != null) {
                throw new IllegalArgumentException("duplicate field names: " + previous.number + " and " + info.number + " have: " + info.name);
            }

            // 只要 填入的info中 有一个设置了相关标识 那么本对象的标识就为true
            hasVectors |= info.hasVectors();
            hasProx |= info.getIndexOptions().compareTo(IndexOptions.DOCS_AND_FREQS_AND_POSITIONS) >= 0;
            hasFreq |= info.getIndexOptions() != IndexOptions.DOCS;
            hasOffsets |= info.getIndexOptions().compareTo(IndexOptions.DOCS_AND_FREQS_AND_POSITIONS_AND_OFFSETS) >= 0;
            hasNorms |= info.hasNorms();
            hasDocValues |= info.getDocValuesType() != DocValuesType.NONE;
            hasPayloads |= info.hasPayloads();
            hasPointValues |= (info.getPointDimensionCount() != 0);
            // 当前字段是否采用软删除    软删除是什么???
            // 随着不断的 迭代 info对象 那么  softDeletesField 不就变成了最后一个info了吗
            if (info.isSoftDeletesField()) {
                if (softDeletesField != null && softDeletesField.equals(info.name) == false) {
                    throw new IllegalArgumentException("multiple soft-deletes fields [" + info.name + ", " + softDeletesField + "]");
                }
                softDeletesField = info.name;
            }
        }

        this.hasVectors = hasVectors;
        this.hasProx = hasProx;
        this.hasPayloads = hasPayloads;
        this.hasOffsets = hasOffsets;
        this.hasFreq = hasFreq;
        this.hasNorms = hasNorms;
        this.hasDocValues = hasDocValues;
        this.hasPointValues = hasPointValues;
        this.softDeletesField = softDeletesField;

        List<FieldInfo> valuesTemp = new ArrayList<>();
        // 基于目标大小创建数组
        byNumber = new FieldInfo[size];
        // 深拷贝
        for (int i = 0; i < size; i++) {
            byNumber[i] = byNumberTemp[i];
            if (byNumberTemp[i] != null) {
                // 同时在list中在维护一份数据
                valuesTemp.add(byNumberTemp[i]);
            }
        }
        values = Collections.unmodifiableCollection(Arrays.asList(valuesTemp.toArray(new FieldInfo[0])));
    }

    /**
     * Call this to get the (merged) FieldInfos for a
     * composite reader.
     * <p>
     * NOTE: the returned field numbers will likely not
     * correspond to the actual field numbers in the underlying
     * readers, and codec metadata ({@link FieldInfo#getAttribute(String)}
     * will be unavailable.
     * 大体逻辑 先找到reader 下面所有的叶子节点 然后获取每个叶子节点关联的reader对象所绑定的 fieldInfos 然后将他们组装到一个 fieldInfos中
     */
    public static FieldInfos getMergedFieldInfos(IndexReader reader) {
        // 2种情况 如果是 compositeReader  必须确保当前节点是 top节点才能调用该方法  并返回下面所有的 leaf节点
        // 如果是 leafReader 那么返回自身所关联的 context 因为leafReader 在创建时 默认就是top节点
        final List<LeafReaderContext> leaves = reader.leaves();
        // 如果此时叶子为null 返回一个空的信息
        if (leaves.isEmpty()) {
            return FieldInfos.EMPTY;
        } else if (leaves.size() == 1) {
            return leaves.get(0).reader().getFieldInfos();
        } else {
            // 代表存在多个叶子节点  从每个节点关联的reader 的 fieldInfo 找到 软删除的字段   如果没有 返回null
            // 从这里可以看出来 一组 fieldInfo 应该只存在一个 软删除字段
            final String softDeletesField = leaves.stream()
                    .map(l -> l.reader().getFieldInfos().getSoftDeletesField()) // 过滤只剩 需要被软删除的字段
                    .filter(Objects::nonNull)
                    .findAny().orElse(null);
            final Builder builder = new Builder(new FieldNumbers(softDeletesField));
            for (final LeafReaderContext ctx : leaves) {
                builder.add(ctx.reader().getFieldInfos());
            }
            return builder.finish();
        }
    }

    /**
     * Returns a set of names of fields that have a terms index.  The order is undefined.
     */
    // 只获取 fieldInfo的name
    public static Collection<String> getIndexedFields(IndexReader reader) {
        return reader.leaves().stream()
                // 这里是将上游数据 通过 数据流拆解迭代器 拆解成多个 stream
                .flatMap(l -> StreamSupport.stream(l.reader().getFieldInfos().spliterator(), false)
                        // !!! 这里还有一个约束条件 就是 indexOptions 不为 NONE
                        .filter(fi -> fi.getIndexOptions() != IndexOptions.NONE))
                .map(fi -> fi.name)
                .collect(Collectors.toSet());
    }

    /**
     * Returns true if any fields have freqs
     */
    public boolean hasFreq() {
        return hasFreq;
    }

    /**
     * Returns true if any fields have positions
     */
    public boolean hasProx() {
        return hasProx;
    }

    /**
     * Returns true if any fields have payloads
     */
    public boolean hasPayloads() {
        return hasPayloads;
    }

    /**
     * Returns true if any fields have offsets
     */
    public boolean hasOffsets() {
        return hasOffsets;
    }

    /**
     * Returns true if any fields have vectors
     */
    public boolean hasVectors() {
        return hasVectors;
    }

    /**
     * Returns true if any fields have norms
     */
    public boolean hasNorms() {
        return hasNorms;
    }

    /**
     * Returns true if any fields have DocValues
     */
    public boolean hasDocValues() {
        return hasDocValues;
    }
<<<<<<< HEAD
=======
  }

  /**
   * 该对象用于构建 一组 域信息对象
   */
  static final class Builder {
    /**
     * 这里按域的名称 存储了一组域信息
     */
    private final HashMap<String,FieldInfo> byName = new HashMap<>();
    /**
     * 存储了一组 域的数字信息
     */
    final FieldNumbers globalFieldNumbers;

    private boolean finished;
>>>>>>> 6eeee8fa

    /**
     * Returns true if any fields have PointValues
     */
    public boolean hasPointValues() {
        return hasPointValues;
    }

    /**
     * Returns the soft-deletes field name if exists; otherwise returns null
     */
    public String getSoftDeletesField() {
        return softDeletesField;
    }

    /**
     * Returns the number of fields
     */
    public int size() {
        return byName.size();
    }

    /**
     * Returns an iterator over all the fieldinfo objects present,
     * ordered by ascending field number
     */
    // TODO: what happens if in fact a different order is used?
    @Override
    public Iterator<FieldInfo> iterator() {
        return values.iterator();
    }

    /**
     * Return the fieldinfo object referenced by the field name
     *
     * @return the FieldInfo object or null when the given fieldName
     * doesn't exist.
     */
    public FieldInfo fieldInfo(String fieldName) {
        return byName.get(fieldName);
    }

    /**
     * Return the fieldinfo object referenced by the fieldNumber.
     *
     * @param fieldNumber field's number.
     * @return the FieldInfo object or null when the given fieldNumber
     * doesn't exist.
     * @throws IllegalArgumentException if fieldNumber is negative
     */
    public FieldInfo fieldInfo(int fieldNumber) {
        if (fieldNumber < 0) {
            throw new IllegalArgumentException("Illegal field number: " + fieldNumber);
        }
        if (fieldNumber >= byNumber.length) {
            return null;
        }
        return byNumber[fieldNumber];
    }

    /**
     * 单独描述 field的维度信息
     */
    static final class FieldDimensions {
        public final int dimensionCount;
        public final int indexDimensionCount;
        public final int dimensionNumBytes;

        public FieldDimensions(int dimensionCount, int indexDimensionCount, int dimensionNumBytes) {
            this.dimensionCount = dimensionCount;
            this.indexDimensionCount = indexDimensionCount;
            this.dimensionNumBytes = dimensionNumBytes;
        }
    }

    /**
     * 该对象负责为 field生成编号  类似一个id生成器
     */
    static final class FieldNumbers {

        private final Map<Integer, String> numberToName;
        private final Map<String, Integer> nameToNumber;
        private final Map<String, IndexOptions> indexOptions;
        // We use this to enforce that a given field never
        // changes DV type, even across segments / IndexWriter
        // sessions:
        private final Map<String, DocValuesType> docValuesType;

        private final Map<String, FieldDimensions> dimensions;

        // TODO: we should similarly catch an attempt to turn
        // norms back on after they were already committed; today
        // we silently discard the norm but this is badly trappy
        // 当前分配到了哪个数字
        private int lowestUnassignedFieldNumber = -1;

        // The soft-deletes field from IWC to enforce a single soft-deletes field
        // 对应的软删除字段
        private final String softDeletesFieldName;

        /**
         * 通过一个软删除字段进行初始化
         *
         * @param softDeletesFieldName
         */
        FieldNumbers(String softDeletesFieldName) {
            this.nameToNumber = new HashMap<>();
            this.numberToName = new HashMap<>();
            this.indexOptions = new HashMap<>();
            this.docValuesType = new HashMap<>();
            this.dimensions = new HashMap<>();
            this.softDeletesFieldName = softDeletesFieldName;
        }

        /**
         * Returns the global field number for the given field name. If the name
         * does not exist yet it tries to add it with the given preferred field
         * number assigned if possible otherwise the first unassigned field number
         * is used as the field number.
         * 每当通过 Builder对象 add or update 一个 fieldInfo的数据时 会从该方法中返回一个id
         * 使用 synchronized 进行并发控制了  确保lowestUnassignedFieldNumber 同步增加
         */
        synchronized int addOrGet(String fieldName, int preferredFieldNumber, IndexOptions indexOptions, DocValuesType dvType, int dimensionCount, int indexDimensionCount, int dimensionNumBytes, boolean isSoftDeletesField) {

            // 同时将数据存储到map中
            if (indexOptions != IndexOptions.NONE) {
                IndexOptions currentOpts = this.indexOptions.get(fieldName);
                if (currentOpts == null) {
                    this.indexOptions.put(fieldName, indexOptions);
                } else if (currentOpts != IndexOptions.NONE && currentOpts != indexOptions) {
                    throw new IllegalArgumentException("cannot change field \"" + fieldName + "\" from index options=" + currentOpts + " to inconsistent index options=" + indexOptions);
                }
            }
            if (dvType != DocValuesType.NONE) {
                DocValuesType currentDVType = docValuesType.get(fieldName);
                if (currentDVType == null) {
                    docValuesType.put(fieldName, dvType);
                } else if (currentDVType != DocValuesType.NONE && currentDVType != dvType) {
                    throw new IllegalArgumentException("cannot change DocValues type from " + currentDVType + " to " + dvType + " for field \"" + fieldName + "\"");
                }
            }
            if (dimensionCount != 0) {
                FieldDimensions dims = dimensions.get(fieldName);
                if (dims != null) {
                    if (dims.dimensionCount != dimensionCount) {
                        throw new IllegalArgumentException("cannot change point dimension count from " + dims.dimensionCount + " to " + dimensionCount + " for field=\"" + fieldName + "\"");
                    }
                    if (dims.indexDimensionCount != indexDimensionCount) {
                        throw new IllegalArgumentException("cannot change point index dimension count from " + dims.indexDimensionCount + " to " + indexDimensionCount + " for field=\"" + fieldName + "\"");
                    }
                    if (dims.dimensionNumBytes != dimensionNumBytes) {
                        throw new IllegalArgumentException("cannot change point numBytes from " + dims.dimensionNumBytes + " to " + dimensionNumBytes + " for field=\"" + fieldName + "\"");
                    }
                } else {
                    dimensions.put(fieldName, new FieldDimensions(dimensionCount, indexDimensionCount, dimensionNumBytes));
                }
            }
            // 找到为该field 分配的数字
            Integer fieldNumber = nameToNumber.get(fieldName);
            if (fieldNumber == null) {
                final Integer preferredBoxed = Integer.valueOf(preferredFieldNumber);
                // 如果当前数字不是-1 且当前数字还没有分配给 某个 field 那么直接使用该数字
                if (preferredFieldNumber != -1 && !numberToName.containsKey(preferredBoxed)) {
                    // cool - we can use this number globally
                    fieldNumber = preferredBoxed;
                } else {
                    // 由 fieldNumber 进行分配
                    // find a new FieldNumber
                    while (numberToName.containsKey(++lowestUnassignedFieldNumber)) {
                        // might not be up to date - lets do the work once needed
                    }
                    fieldNumber = lowestUnassignedFieldNumber;
                }
                assert fieldNumber >= 0;
                // 将关联关系保存到容器中
                numberToName.put(fieldNumber, fieldName);
                nameToNumber.put(fieldName, fieldNumber);
            }

            // 当前字段是否是一个软删除字段
            if (isSoftDeletesField) {
                if (softDeletesFieldName == null) {
                    throw new IllegalArgumentException("this index has [" + fieldName + "] as soft-deletes already but soft-deletes field is not configured in IWC");
                    // 如果存在软删除字段 必须确保2个字段相同
                } else if (fieldName.equals(softDeletesFieldName) == false) {
                    throw new IllegalArgumentException("cannot configure [" + softDeletesFieldName + "] as soft-deletes; this index uses [" + fieldName + "] as soft-deletes already");
                }
                // 如果不是软删除字段  那么名称不能重复
            } else if (fieldName.equals(softDeletesFieldName)) {
                throw new IllegalArgumentException("cannot configure [" + softDeletesFieldName + "] as soft-deletes; this index uses [" + fieldName + "] as non-soft-deletes already");
            }

            return fieldNumber.intValue();
        }

        synchronized void verifyConsistent(Integer number, String name, IndexOptions indexOptions) {
            if (name.equals(numberToName.get(number)) == false) {
                throw new IllegalArgumentException("field number " + number + " is already mapped to field name \"" + numberToName.get(number) + "\", not \"" + name + "\"");
            }
            if (number.equals(nameToNumber.get(name)) == false) {
                throw new IllegalArgumentException("field name \"" + name + "\" is already mapped to field number \"" + nameToNumber.get(name) + "\", not \"" + number + "\"");
            }
            IndexOptions currentIndexOptions = this.indexOptions.get(name);
            if (indexOptions != IndexOptions.NONE && currentIndexOptions != null && currentIndexOptions != IndexOptions.NONE && indexOptions != currentIndexOptions) {
                throw new IllegalArgumentException("cannot change field \"" + name + "\" from index options=" + currentIndexOptions + " to inconsistent index options=" + indexOptions);
            }
        }

        synchronized void verifyConsistent(Integer number, String name, DocValuesType dvType) {
            if (name.equals(numberToName.get(number)) == false) {
                throw new IllegalArgumentException("field number " + number + " is already mapped to field name \"" + numberToName.get(number) + "\", not \"" + name + "\"");
            }
            if (number.equals(nameToNumber.get(name)) == false) {
                throw new IllegalArgumentException("field name \"" + name + "\" is already mapped to field number \"" + nameToNumber.get(name) + "\", not \"" + number + "\"");
            }
            DocValuesType currentDVType = docValuesType.get(name);
            if (dvType != DocValuesType.NONE && currentDVType != null && currentDVType != DocValuesType.NONE && dvType != currentDVType) {
                throw new IllegalArgumentException("cannot change DocValues type from " + currentDVType + " to " + dvType + " for field \"" + name + "\"");
            }
        }

        synchronized void verifyConsistentDimensions(Integer number, String name, int dataDimensionCount, int indexDimensionCount, int dimensionNumBytes) {
            if (name.equals(numberToName.get(number)) == false) {
                throw new IllegalArgumentException("field number " + number + " is already mapped to field name \"" + numberToName.get(number) + "\", not \"" + name + "\"");
            }
            if (number.equals(nameToNumber.get(name)) == false) {
                throw new IllegalArgumentException("field name \"" + name + "\" is already mapped to field number \"" + nameToNumber.get(name) + "\", not \"" + number + "\"");
            }
            FieldDimensions dim = dimensions.get(name);
            if (dim != null) {
                if (dim.dimensionCount != dataDimensionCount) {
                    throw new IllegalArgumentException("cannot change point dimension count from " + dim.dimensionCount + " to " + dataDimensionCount + " for field=\"" + name + "\"");
                }
                if (dim.indexDimensionCount != indexDimensionCount) {
                    throw new IllegalArgumentException("cannot change point index dimension count from " + dim.indexDimensionCount + " to " + indexDimensionCount + " for field=\"" + name + "\"");
                }
                if (dim.dimensionNumBytes != dimensionNumBytes) {
                    throw new IllegalArgumentException("cannot change point numBytes from " + dim.dimensionNumBytes + " to " + dimensionNumBytes + " for field=\"" + name + "\"");
                }
            }
        }

        /**
         * Returns true if the {@code fieldName} exists in the map and is of the
         * same {@code dvType}.
         */
        synchronized boolean contains(String fieldName, DocValuesType dvType) {
            // used by IndexWriter.updateNumericDocValue
            if (!nameToNumber.containsKey(fieldName)) {
                return false;
            } else {
                // only return true if the field has the same dvType as the requested one
                return dvType == docValuesType.get(fieldName);
            }
        }

        synchronized void clear() {
            numberToName.clear();
            nameToNumber.clear();
            indexOptions.clear();
            docValuesType.clear();
            dimensions.clear();
        }

        synchronized void setIndexOptions(int number, String name, IndexOptions indexOptions) {
            verifyConsistent(number, name, indexOptions);
            this.indexOptions.put(name, indexOptions);
        }

        synchronized void setDocValuesType(int number, String name, DocValuesType dvType) {
            verifyConsistent(number, name, dvType);
            docValuesType.put(name, dvType);
        }

        synchronized void setDimensions(int number, String name, int dimensionCount, int indexDimensionCount, int dimensionNumBytes) {
            if (dimensionCount > PointValues.MAX_DIMENSIONS) {
                throw new IllegalArgumentException("dimensionCount must be <= PointValues.MAX_DIMENSIONS (= " + PointValues.MAX_DIMENSIONS + "); got " + dimensionCount + " for field=\"" + name + "\"");
            }
            if (dimensionNumBytes > PointValues.MAX_NUM_BYTES) {
                throw new IllegalArgumentException("dimension numBytes must be <= PointValues.MAX_NUM_BYTES (= " + PointValues.MAX_NUM_BYTES + "); got " + dimensionNumBytes + " for field=\"" + name + "\"");
            }
            if (indexDimensionCount > dimensionCount) {
                throw new IllegalArgumentException("indexDimensionCount must be <= dimensionCount (= " + dimensionCount + "); got " + indexDimensionCount + " for field=\"" + name + "\"");
            }
            if (indexDimensionCount > PointValues.MAX_INDEX_DIMENSIONS) {
                throw new IllegalArgumentException("indexDimensionCount must be <= PointValues.MAX_INDEX_DIMENSIONS (= " + PointValues.MAX_INDEX_DIMENSIONS + "); got " + indexDimensionCount + " for field=\"" + name + "\"");
            }
            verifyConsistentDimensions(number, name, dimensionCount, indexDimensionCount, dimensionNumBytes);
            dimensions.put(name, new FieldDimensions(dimensionCount, indexDimensionCount, dimensionNumBytes));
        }
    }

    /**
     * 该对象负责生成  FieldInfos 对象
     */
    static final class Builder {

        /**
         * 记录每个 fieldInfo  以及用于查询的name
         */
        private final HashMap<String, FieldInfo> byName = new HashMap<>();
        /**
         * 该对象内部包含了 一个 软删除字段  以及一堆存放数据的容器
         */
        final FieldNumbers globalFieldNumbers;

        private boolean finished;

        /**
         * Creates a new instance with the given {@link FieldNumbers}.
         */
        Builder(FieldNumbers globalFieldNumbers) {
            assert globalFieldNumbers != null;
            this.globalFieldNumbers = globalFieldNumbers;
        }

        /**
         * 追加某个 fieldInfos
         *
         * @param other
         */
        public void add(FieldInfos other) {
            assert assertNotFinished();
            // 遍历内部的 fieldInfo  并将数据填充到 内部容器中
            for (FieldInfo fieldInfo : other) {
                add(fieldInfo);
            }
        }

        /**
         * Create a new field, or return existing one.
         */
        // 通过一个 fieldName 查询 FieldInfo  如果存在 直接返回 否则新建一个对象
        public FieldInfo getOrAdd(String name) {
            FieldInfo fi = fieldInfo(name);
            // 新建对象
            if (fi == null) {
                assert assertNotFinished();
                // This field wasn't yet added to this in-RAM
                // segment's FieldInfo, so now we get a global
                // number for this field.  If the field was seen
                // before then we'll get the same name and number,
                // else we'll allocate a new one:
                // 判断是否是那个 软删除的 fieldName
                final boolean isSoftDeletesField = name.equals(globalFieldNumbers.softDeletesFieldName);
                // 某个名称对应的 FieldInfo 默认number 是-1   新建空的field时 大多数参数都是用默认值
                final int fieldNumber = globalFieldNumbers.addOrGet(name, -1, IndexOptions.NONE, DocValuesType.NONE, 0, 0, 0, isSoftDeletesField);
                fi = new FieldInfo(name, fieldNumber, false, false, false, IndexOptions.NONE, DocValuesType.NONE, -1, new HashMap<>(), 0, 0, 0, isSoftDeletesField);
                assert !byName.containsKey(fi.name);
                globalFieldNumbers.verifyConsistent(Integer.valueOf(fi.number), fi.name, DocValuesType.NONE);
                byName.put(fi.name, fi);
            }

            return fi;
        }

        /**
         * 新增 or 更新内部的数据
         * 该方法 应该是单线程调用的  没有任何并发措施
         *
         * @param name
         * @param preferredFieldNumber
         * @param storeTermVector
         * @param omitNorms
         * @param storePayloads
         * @param indexOptions
         * @param docValues
         * @param dvGen
         * @param attributes
         * @param dataDimensionCount
         * @param indexDimensionCount
         * @param dimensionNumBytes
         * @param isSoftDeletesField
         * @return
         */
        private FieldInfo addOrUpdateInternal(String name,
                                              int preferredFieldNumber,
                                              boolean storeTermVector,
                                              boolean omitNorms,
                                              boolean storePayloads,
                                              IndexOptions indexOptions,
                                              DocValuesType docValues,
                                              long dvGen,
                                              Map<String, String> attributes,
                                              int dataDimensionCount,
                                              int indexDimensionCount,
                                              int dimensionNumBytes,
                                              boolean isSoftDeletesField) {
            assert assertNotFinished();
            if (docValues == null) {
                throw new NullPointerException("DocValuesType must not be null");
            }
            // 从 info中获取的attribute是一个 unmodify容器 所以这里要重建一个新的attr
            if (attributes != null) {
                // original attributes is UnmodifiableMap
                attributes = new HashMap<>(attributes);
            }

            // 查询name 对应的fieldInfo 是否已经存在
            FieldInfo fi = fieldInfo(name);
            if (fi == null) {
                // This field wasn't yet added to this in-RAM
                // segment's FieldInfo, so now we get a global
                // number for this field.  If the field was seen
                // before then we'll get the same name and number,
                // else we'll allocate a new one:
                // 将
                final int fieldNumber = globalFieldNumbers.addOrGet(name, preferredFieldNumber, indexOptions, docValues, dataDimensionCount, indexDimensionCount, dimensionNumBytes, isSoftDeletesField);
                // 通过分配的数字 重新构建  fieldInfo 对象
                fi = new FieldInfo(name, fieldNumber, storeTermVector, omitNorms, storePayloads, indexOptions, docValues, dvGen, attributes, dataDimensionCount, indexDimensionCount, dimensionNumBytes, isSoftDeletesField);
                assert !byName.containsKey(fi.name);
                // 校验当前数据是否合法
                globalFieldNumbers.verifyConsistent(Integer.valueOf(fi.number), fi.name, fi.getDocValuesType());
                // 将结果存放到容器中
                byName.put(fi.name, fi);
            } else {
                // 进行更新
                fi.update(storeTermVector, omitNorms, storePayloads, indexOptions, attributes, dataDimensionCount, indexDimensionCount, dimensionNumBytes);

                // docValue 的类型发生了变化 那么重新设置类型
                if (docValues != DocValuesType.NONE) {
                    // Only pay the synchronization cost if fi does not already have a DVType
                    boolean updateGlobal = fi.getDocValuesType() == DocValuesType.NONE;
                    if (updateGlobal) {
                        // Must also update docValuesType map so it's
                        // aware of this field's DocValuesType.  This will throw IllegalArgumentException if
                        // an illegal type change was attempted.
                        globalFieldNumbers.setDocValuesType(fi.number, name, docValues);
                    }

                    fi.setDocValuesType(docValues); // this will also perform the consistency check.
                    fi.setDocValuesGen(dvGen);
                }
            }
            return fi;
        }

        public FieldInfo add(FieldInfo fi) {
            return add(fi, -1);
        }

        /**
         * @param fi
         * @param dvGen 在没有指定年代的情况下 总是-1
         * @return
         */
        public FieldInfo add(FieldInfo fi, long dvGen) {
            // IMPORTANT - reuse the field number if possible for consistent field numbers across segments
            // 从fi中取出各种数据 并尝试添加到当前容器中 如果出现重复 则进行覆盖
            return addOrUpdateInternal(fi.name, fi.number, fi.hasVectors(),
                    fi.omitsNorms(), fi.hasPayloads(),
                    fi.getIndexOptions(), fi.getDocValuesType(), dvGen,
                    fi.attributes(),
                    fi.getPointDimensionCount(), fi.getPointIndexDimensionCount(), fi.getPointNumBytes(),
                    fi.isSoftDeletesField());
        }

        public FieldInfo fieldInfo(String fieldName) {
            return byName.get(fieldName);
        }

        /**
         * Called only from assert
         */
        private boolean assertNotFinished() {
            if (finished) {
                throw new IllegalStateException("FieldInfos.Builder was already finished; cannot add new fields");
            }
            return true;
        }

        /**
         * 使用当前内部已经处理好的数据 构成 fieldInfos
         *
         * @return
         */
        FieldInfos finish() {
            finished = true;
            return new FieldInfos(byName.values().toArray(new FieldInfo[byName.size()]));
        }
    }
}<|MERGE_RESOLUTION|>--- conflicted
+++ resolved
@@ -31,16 +31,8 @@
 
 import org.apache.lucene.util.ArrayUtil;
 
-/**
+/** 
  * Collection of {@link FieldInfo}s (accessible by number or by name).
-<<<<<<< HEAD
- *
- * @lucene.experimental 内部对应一组 fieldInfo
- * FieldInfo 本身可以看作一个 javaBean  用于记录各种信息
- */
-public class FieldInfos implements Iterable<FieldInfo> {
-
-=======
  *  @lucene.experimental
  *  内部包含 一组域的描述信息
  */
@@ -304,217 +296,171 @@
       this.softDeletesFieldName = softDeletesFieldName;
     }
     
->>>>>>> 6eeee8fa
     /**
-     * An instance without any fields.
+     * Returns the global field number for the given field name. If the name
+     * does not exist yet it tries to add it with the given preferred field
+     * number assigned if possible otherwise the first unassigned field number
+     * is used as the field number.
      */
-    public final static FieldInfos EMPTY = new FieldInfos(new FieldInfo[0]);
-
-    private final boolean hasFreq;
-    private final boolean hasProx;
-    private final boolean hasPayloads;
-    private final boolean hasOffsets;
-    private final boolean hasVectors;
-    private final boolean hasNorms;
-    private final boolean hasDocValues;
-    private final boolean hasPointValues;
+    synchronized int addOrGet(String fieldName, int preferredFieldNumber, IndexOptions indexOptions, DocValuesType dvType, int dimensionCount, int indexDimensionCount, int dimensionNumBytes, boolean isSoftDeletesField) {
+      if (indexOptions != IndexOptions.NONE) {
+        IndexOptions currentOpts = this.indexOptions.get(fieldName);
+        if (currentOpts == null) {
+          this.indexOptions.put(fieldName, indexOptions);
+        } else if (currentOpts != IndexOptions.NONE && currentOpts != indexOptions) {
+          throw new IllegalArgumentException("cannot change field \"" + fieldName + "\" from index options=" + currentOpts + " to inconsistent index options=" + indexOptions);
+        }
+      }
+      if (dvType != DocValuesType.NONE) {
+        DocValuesType currentDVType = docValuesType.get(fieldName);
+        if (currentDVType == null) {
+          docValuesType.put(fieldName, dvType);
+        } else if (currentDVType != DocValuesType.NONE && currentDVType != dvType) {
+          throw new IllegalArgumentException("cannot change DocValues type from " + currentDVType + " to " + dvType + " for field \"" + fieldName + "\"");
+        }
+      }
+      if (dimensionCount != 0) {
+        FieldDimensions dims = dimensions.get(fieldName);
+        if (dims != null) {
+          if (dims.dimensionCount != dimensionCount) {
+            throw new IllegalArgumentException("cannot change point dimension count from " + dims.dimensionCount + " to " + dimensionCount + " for field=\"" + fieldName + "\"");
+          }
+          if (dims.indexDimensionCount != indexDimensionCount) {
+            throw new IllegalArgumentException("cannot change point index dimension count from " + dims.indexDimensionCount + " to " + indexDimensionCount + " for field=\"" + fieldName + "\"");
+          }
+          if (dims.dimensionNumBytes != dimensionNumBytes) {
+            throw new IllegalArgumentException("cannot change point numBytes from " + dims.dimensionNumBytes + " to " + dimensionNumBytes + " for field=\"" + fieldName + "\"");
+          }
+        } else {
+          dimensions.put(fieldName, new FieldDimensions(dimensionCount, indexDimensionCount, dimensionNumBytes));
+        }
+      }
+      Integer fieldNumber = nameToNumber.get(fieldName);
+      if (fieldNumber == null) {
+        final Integer preferredBoxed = Integer.valueOf(preferredFieldNumber);
+        if (preferredFieldNumber != -1 && !numberToName.containsKey(preferredBoxed)) {
+          // cool - we can use this number globally
+          fieldNumber = preferredBoxed;
+        } else {
+          // find a new FieldNumber
+          while (numberToName.containsKey(++lowestUnassignedFieldNumber)) {
+            // might not be up to date - lets do the work once needed
+          }
+          fieldNumber = lowestUnassignedFieldNumber;
+        }
+        assert fieldNumber >= 0;
+        numberToName.put(fieldNumber, fieldName);
+        nameToNumber.put(fieldName, fieldNumber);
+      }
+
+      if (isSoftDeletesField) {
+        if (softDeletesFieldName == null) {
+          throw new IllegalArgumentException("this index has [" + fieldName + "] as soft-deletes already but soft-deletes field is not configured in IWC");
+        } else if (fieldName.equals(softDeletesFieldName) == false) {
+          throw new IllegalArgumentException("cannot configure [" + softDeletesFieldName + "] as soft-deletes; this index uses [" + fieldName + "] as soft-deletes already");
+        }
+      } else if (fieldName.equals(softDeletesFieldName)) {
+        throw new IllegalArgumentException("cannot configure [" + softDeletesFieldName + "] as soft-deletes; this index uses [" + fieldName + "] as non-soft-deletes already");
+      }
+
+      return fieldNumber.intValue();
+    }
+
+    synchronized void verifyConsistent(Integer number, String name, IndexOptions indexOptions) {
+      if (name.equals(numberToName.get(number)) == false) {
+        throw new IllegalArgumentException("field number " + number + " is already mapped to field name \"" + numberToName.get(number) + "\", not \"" + name + "\"");
+      }
+      if (number.equals(nameToNumber.get(name)) == false) {
+        throw new IllegalArgumentException("field name \"" + name + "\" is already mapped to field number \"" + nameToNumber.get(name) + "\", not \"" + number + "\"");
+      }
+      IndexOptions currentIndexOptions = this.indexOptions.get(name);
+      if (indexOptions != IndexOptions.NONE && currentIndexOptions != null && currentIndexOptions != IndexOptions.NONE && indexOptions != currentIndexOptions) {
+        throw new IllegalArgumentException("cannot change field \"" + name + "\" from index options=" + currentIndexOptions + " to inconsistent index options=" + indexOptions);
+      }
+    }
+
+    synchronized void verifyConsistent(Integer number, String name, DocValuesType dvType) {
+      if (name.equals(numberToName.get(number)) == false) {
+        throw new IllegalArgumentException("field number " + number + " is already mapped to field name \"" + numberToName.get(number) + "\", not \"" + name + "\"");
+      }
+      if (number.equals(nameToNumber.get(name)) == false) {
+        throw new IllegalArgumentException("field name \"" + name + "\" is already mapped to field number \"" + nameToNumber.get(name) + "\", not \"" + number + "\"");
+      }
+      DocValuesType currentDVType = docValuesType.get(name);
+      if (dvType != DocValuesType.NONE && currentDVType != null && currentDVType != DocValuesType.NONE && dvType != currentDVType) {
+        throw new IllegalArgumentException("cannot change DocValues type from " + currentDVType + " to " + dvType + " for field \"" + name + "\"");
+      }
+    }
+
+    synchronized void verifyConsistentDimensions(Integer number, String name, int dataDimensionCount, int indexDimensionCount, int dimensionNumBytes) {
+      if (name.equals(numberToName.get(number)) == false) {
+        throw new IllegalArgumentException("field number " + number + " is already mapped to field name \"" + numberToName.get(number) + "\", not \"" + name + "\"");
+      }
+      if (number.equals(nameToNumber.get(name)) == false) {
+        throw new IllegalArgumentException("field name \"" + name + "\" is already mapped to field number \"" + nameToNumber.get(name) + "\", not \"" + number + "\"");
+      }
+      FieldDimensions dim = dimensions.get(name);
+      if (dim != null) {
+        if (dim.dimensionCount != dataDimensionCount) {
+          throw new IllegalArgumentException("cannot change point dimension count from " + dim.dimensionCount + " to " + dataDimensionCount + " for field=\"" + name + "\"");
+        }
+        if (dim.indexDimensionCount != indexDimensionCount) {
+          throw new IllegalArgumentException("cannot change point index dimension count from " + dim.indexDimensionCount + " to " + indexDimensionCount + " for field=\"" + name + "\"");
+        }
+        if (dim.dimensionNumBytes != dimensionNumBytes) {
+          throw new IllegalArgumentException("cannot change point numBytes from " + dim.dimensionNumBytes + " to " + dimensionNumBytes + " for field=\"" + name + "\"");
+        }
+      }
+    }
+
     /**
-     * 代表会采用软删除的 field
+     * Returns true if the {@code fieldName} exists in the map and is of the
+     * same {@code dvType}.
      */
-    private final String softDeletesField;
-
-    // used only by fieldInfo(int)
-    // 内部包含的一组 fieldInfo
-    private final FieldInfo[] byNumber;
-
-    /**
-     * 可以基于名字来进行检索
-     */
-    private final HashMap<String, FieldInfo> byName = new HashMap<>();
-    private final Collection<FieldInfo> values; // for an unmodifiable iterator
-
-    /**
-     * Constructs a new FieldInfos from an array of FieldInfo objects
-     * 构造时 默认情况下相关字段都为false
-     */
-    public FieldInfos(FieldInfo[] infos) {
-        boolean hasVectors = false;
-        boolean hasProx = false;
-        boolean hasPayloads = false;
-        boolean hasOffsets = false;
-        boolean hasFreq = false;
-        boolean hasNorms = false;
-        boolean hasDocValues = false;
-        boolean hasPointValues = false;
-        String softDeletesField = null;
-
-        int size = 0; // number of elements in byNumberTemp, number of used array slots
-        // 数组初始大小为10   而不是跟随 infos
-        FieldInfo[] byNumberTemp = new FieldInfo[10]; // initial array capacity of 10
-        for (FieldInfo info : infos) {
-            if (info.number < 0) {
-                throw new IllegalArgumentException("illegal field number: " + info.number + " for field " + info.name);
-            }
-            size = info.number >= size ? info.number + 1 : size;
-            // 代表需要进行扩容
-            if (info.number >= byNumberTemp.length) { //grow array
-                byNumberTemp = ArrayUtil.grow(byNumberTemp, info.number + 1);
-            }
-            // 根据编号(下标)  为数组对应的slot设置数据
-            FieldInfo previous = byNumberTemp[info.number];
-            // 当发现 相同编号已经有其他info 时 抛出异常
-            if (previous != null) {
-                throw new IllegalArgumentException("duplicate field numbers: " + previous.name + " and " + info.name + " have: " + info.number);
-            }
-            byNumberTemp[info.number] = info;
-
-            // 通过info.name 设置键值对
-            previous = byName.put(info.name, info);
-            if (previous != null) {
-                throw new IllegalArgumentException("duplicate field names: " + previous.number + " and " + info.number + " have: " + info.name);
-            }
-
-            // 只要 填入的info中 有一个设置了相关标识 那么本对象的标识就为true
-            hasVectors |= info.hasVectors();
-            hasProx |= info.getIndexOptions().compareTo(IndexOptions.DOCS_AND_FREQS_AND_POSITIONS) >= 0;
-            hasFreq |= info.getIndexOptions() != IndexOptions.DOCS;
-            hasOffsets |= info.getIndexOptions().compareTo(IndexOptions.DOCS_AND_FREQS_AND_POSITIONS_AND_OFFSETS) >= 0;
-            hasNorms |= info.hasNorms();
-            hasDocValues |= info.getDocValuesType() != DocValuesType.NONE;
-            hasPayloads |= info.hasPayloads();
-            hasPointValues |= (info.getPointDimensionCount() != 0);
-            // 当前字段是否采用软删除    软删除是什么???
-            // 随着不断的 迭代 info对象 那么  softDeletesField 不就变成了最后一个info了吗
-            if (info.isSoftDeletesField()) {
-                if (softDeletesField != null && softDeletesField.equals(info.name) == false) {
-                    throw new IllegalArgumentException("multiple soft-deletes fields [" + info.name + ", " + softDeletesField + "]");
-                }
-                softDeletesField = info.name;
-            }
-        }
-
-        this.hasVectors = hasVectors;
-        this.hasProx = hasProx;
-        this.hasPayloads = hasPayloads;
-        this.hasOffsets = hasOffsets;
-        this.hasFreq = hasFreq;
-        this.hasNorms = hasNorms;
-        this.hasDocValues = hasDocValues;
-        this.hasPointValues = hasPointValues;
-        this.softDeletesField = softDeletesField;
-
-        List<FieldInfo> valuesTemp = new ArrayList<>();
-        // 基于目标大小创建数组
-        byNumber = new FieldInfo[size];
-        // 深拷贝
-        for (int i = 0; i < size; i++) {
-            byNumber[i] = byNumberTemp[i];
-            if (byNumberTemp[i] != null) {
-                // 同时在list中在维护一份数据
-                valuesTemp.add(byNumberTemp[i]);
-            }
-        }
-        values = Collections.unmodifiableCollection(Arrays.asList(valuesTemp.toArray(new FieldInfo[0])));
-    }
-
-    /**
-     * Call this to get the (merged) FieldInfos for a
-     * composite reader.
-     * <p>
-     * NOTE: the returned field numbers will likely not
-     * correspond to the actual field numbers in the underlying
-     * readers, and codec metadata ({@link FieldInfo#getAttribute(String)}
-     * will be unavailable.
-     * 大体逻辑 先找到reader 下面所有的叶子节点 然后获取每个叶子节点关联的reader对象所绑定的 fieldInfos 然后将他们组装到一个 fieldInfos中
-     */
-    public static FieldInfos getMergedFieldInfos(IndexReader reader) {
-        // 2种情况 如果是 compositeReader  必须确保当前节点是 top节点才能调用该方法  并返回下面所有的 leaf节点
-        // 如果是 leafReader 那么返回自身所关联的 context 因为leafReader 在创建时 默认就是top节点
-        final List<LeafReaderContext> leaves = reader.leaves();
-        // 如果此时叶子为null 返回一个空的信息
-        if (leaves.isEmpty()) {
-            return FieldInfos.EMPTY;
-        } else if (leaves.size() == 1) {
-            return leaves.get(0).reader().getFieldInfos();
-        } else {
-            // 代表存在多个叶子节点  从每个节点关联的reader 的 fieldInfo 找到 软删除的字段   如果没有 返回null
-            // 从这里可以看出来 一组 fieldInfo 应该只存在一个 软删除字段
-            final String softDeletesField = leaves.stream()
-                    .map(l -> l.reader().getFieldInfos().getSoftDeletesField()) // 过滤只剩 需要被软删除的字段
-                    .filter(Objects::nonNull)
-                    .findAny().orElse(null);
-            final Builder builder = new Builder(new FieldNumbers(softDeletesField));
-            for (final LeafReaderContext ctx : leaves) {
-                builder.add(ctx.reader().getFieldInfos());
-            }
-            return builder.finish();
-        }
-    }
-
-    /**
-     * Returns a set of names of fields that have a terms index.  The order is undefined.
-     */
-    // 只获取 fieldInfo的name
-    public static Collection<String> getIndexedFields(IndexReader reader) {
-        return reader.leaves().stream()
-                // 这里是将上游数据 通过 数据流拆解迭代器 拆解成多个 stream
-                .flatMap(l -> StreamSupport.stream(l.reader().getFieldInfos().spliterator(), false)
-                        // !!! 这里还有一个约束条件 就是 indexOptions 不为 NONE
-                        .filter(fi -> fi.getIndexOptions() != IndexOptions.NONE))
-                .map(fi -> fi.name)
-                .collect(Collectors.toSet());
-    }
-
-    /**
-     * Returns true if any fields have freqs
-     */
-    public boolean hasFreq() {
-        return hasFreq;
-    }
-
-    /**
-     * Returns true if any fields have positions
-     */
-    public boolean hasProx() {
-        return hasProx;
-    }
-
-    /**
-     * Returns true if any fields have payloads
-     */
-    public boolean hasPayloads() {
-        return hasPayloads;
-    }
-
-    /**
-     * Returns true if any fields have offsets
-     */
-    public boolean hasOffsets() {
-        return hasOffsets;
-    }
-
-    /**
-     * Returns true if any fields have vectors
-     */
-    public boolean hasVectors() {
-        return hasVectors;
-    }
-
-    /**
-     * Returns true if any fields have norms
-     */
-    public boolean hasNorms() {
-        return hasNorms;
-    }
-
-    /**
-     * Returns true if any fields have DocValues
-     */
-    public boolean hasDocValues() {
-        return hasDocValues;
-    }
-<<<<<<< HEAD
-=======
+    synchronized boolean contains(String fieldName, DocValuesType dvType) {
+      // used by IndexWriter.updateNumericDocValue
+      if (!nameToNumber.containsKey(fieldName)) {
+        return false;
+      } else {
+        // only return true if the field has the same dvType as the requested one
+        return dvType == docValuesType.get(fieldName);
+      }
+    }
+
+    synchronized void clear() {
+      numberToName.clear();
+      nameToNumber.clear();
+      indexOptions.clear();
+      docValuesType.clear();
+      dimensions.clear();
+    }
+
+    synchronized void setIndexOptions(int number, String name, IndexOptions indexOptions) {
+      verifyConsistent(number, name, indexOptions);
+      this.indexOptions.put(name, indexOptions);
+    }
+
+    synchronized void setDocValuesType(int number, String name, DocValuesType dvType) {
+      verifyConsistent(number, name, dvType);
+      docValuesType.put(name, dvType);
+    }
+
+    synchronized void setDimensions(int number, String name, int dimensionCount, int indexDimensionCount, int dimensionNumBytes) {
+      if (dimensionCount > PointValues.MAX_DIMENSIONS) {
+        throw new IllegalArgumentException("dimensionCount must be <= PointValues.MAX_DIMENSIONS (= " + PointValues.MAX_DIMENSIONS + "); got " + dimensionCount + " for field=\"" + name + "\"");
+      }
+      if (dimensionNumBytes > PointValues.MAX_NUM_BYTES) {
+        throw new IllegalArgumentException("dimension numBytes must be <= PointValues.MAX_NUM_BYTES (= " + PointValues.MAX_NUM_BYTES + "); got " + dimensionNumBytes + " for field=\"" + name + "\"");
+      }
+      if (indexDimensionCount > dimensionCount) {
+        throw new IllegalArgumentException("indexDimensionCount must be <= dimensionCount (= " + dimensionCount + "); got " + indexDimensionCount + " for field=\"" + name + "\"");
+      }
+      if (indexDimensionCount > PointValues.MAX_INDEX_DIMENSIONS) {
+        throw new IllegalArgumentException("indexDimensionCount must be <= PointValues.MAX_INDEX_DIMENSIONS (= " + PointValues.MAX_INDEX_DIMENSIONS + "); got " + indexDimensionCount + " for field=\"" + name + "\"");
+      }
+      verifyConsistentDimensions(number, name, dimensionCount, indexDimensionCount, dimensionNumBytes);
+      dimensions.put(name, new FieldDimensions(dimensionCount, indexDimensionCount, dimensionNumBytes));
+    }
   }
 
   /**
@@ -531,486 +477,120 @@
     final FieldNumbers globalFieldNumbers;
 
     private boolean finished;
->>>>>>> 6eeee8fa
 
     /**
-     * Returns true if any fields have PointValues
+     * Creates a new instance with the given {@link FieldNumbers}. 
      */
-    public boolean hasPointValues() {
-        return hasPointValues;
-    }
-
-    /**
-     * Returns the soft-deletes field name if exists; otherwise returns null
-     */
-    public String getSoftDeletesField() {
-        return softDeletesField;
-    }
-
-    /**
-     * Returns the number of fields
-     */
-    public int size() {
-        return byName.size();
-    }
-
-    /**
-     * Returns an iterator over all the fieldinfo objects present,
-     * ordered by ascending field number
-     */
-    // TODO: what happens if in fact a different order is used?
-    @Override
-    public Iterator<FieldInfo> iterator() {
-        return values.iterator();
-    }
-
-    /**
-     * Return the fieldinfo object referenced by the field name
-     *
-     * @return the FieldInfo object or null when the given fieldName
-     * doesn't exist.
-     */
+    Builder(FieldNumbers globalFieldNumbers) {
+      assert globalFieldNumbers != null;
+      this.globalFieldNumbers = globalFieldNumbers;
+    }
+
+    public void add(FieldInfos other) {
+      assert assertNotFinished();
+      for(FieldInfo fieldInfo : other){ 
+        add(fieldInfo);
+      }
+    }
+
+    /** Create a new field, or return existing one. */
+    public FieldInfo getOrAdd(String name) {
+      FieldInfo fi = fieldInfo(name);
+      if (fi == null) {
+        assert assertNotFinished();
+        // This field wasn't yet added to this in-RAM
+        // segment's FieldInfo, so now we get a global
+        // number for this field.  If the field was seen
+        // before then we'll get the same name and number,
+        // else we'll allocate a new one:
+        final boolean isSoftDeletesField = name.equals(globalFieldNumbers.softDeletesFieldName);
+        final int fieldNumber = globalFieldNumbers.addOrGet(name, -1, IndexOptions.NONE, DocValuesType.NONE, 0, 0, 0, isSoftDeletesField);
+        fi = new FieldInfo(name, fieldNumber, false, false, false, IndexOptions.NONE, DocValuesType.NONE, -1, new HashMap<>(), 0, 0, 0, isSoftDeletesField);
+        assert !byName.containsKey(fi.name);
+        globalFieldNumbers.verifyConsistent(Integer.valueOf(fi.number), fi.name, DocValuesType.NONE);
+        byName.put(fi.name, fi);
+      }
+
+      return fi;
+    }
+   
+    private FieldInfo addOrUpdateInternal(String name, int preferredFieldNumber,
+                                          boolean storeTermVector,
+                                          boolean omitNorms, boolean storePayloads, IndexOptions indexOptions,
+                                          DocValuesType docValues, long dvGen,
+                                          Map<String, String> attributes,
+                                          int dataDimensionCount, int indexDimensionCount, int dimensionNumBytes,
+                                          boolean isSoftDeletesField) {
+      assert assertNotFinished();
+      if (docValues == null) {
+        throw new NullPointerException("DocValuesType must not be null");
+      }
+      if (attributes != null) {
+        // original attributes is UnmodifiableMap
+        attributes = new HashMap<>(attributes);
+      }
+
+      FieldInfo fi = fieldInfo(name);
+      if (fi == null) {
+        // This field wasn't yet added to this in-RAM
+        // segment's FieldInfo, so now we get a global
+        // number for this field.  If the field was seen
+        // before then we'll get the same name and number,
+        // else we'll allocate a new one:
+        final int fieldNumber = globalFieldNumbers.addOrGet(name, preferredFieldNumber, indexOptions, docValues, dataDimensionCount, indexDimensionCount, dimensionNumBytes, isSoftDeletesField);
+        fi = new FieldInfo(name, fieldNumber, storeTermVector, omitNorms, storePayloads, indexOptions, docValues, dvGen, attributes, dataDimensionCount, indexDimensionCount, dimensionNumBytes, isSoftDeletesField);
+        assert !byName.containsKey(fi.name);
+        globalFieldNumbers.verifyConsistent(Integer.valueOf(fi.number), fi.name, fi.getDocValuesType());
+        byName.put(fi.name, fi);
+      } else {
+        fi.update(storeTermVector, omitNorms, storePayloads, indexOptions, attributes, dataDimensionCount, indexDimensionCount, dimensionNumBytes);
+
+        if (docValues != DocValuesType.NONE) {
+          // Only pay the synchronization cost if fi does not already have a DVType
+          boolean updateGlobal = fi.getDocValuesType() == DocValuesType.NONE;
+          if (updateGlobal) {
+            // Must also update docValuesType map so it's
+            // aware of this field's DocValuesType.  This will throw IllegalArgumentException if
+            // an illegal type change was attempted.
+            globalFieldNumbers.setDocValuesType(fi.number, name, docValues);
+          }
+
+          fi.setDocValuesType(docValues); // this will also perform the consistency check.
+          fi.setDocValuesGen(dvGen);
+        }
+      }
+      return fi;
+    }
+
+    public FieldInfo add(FieldInfo fi) {
+      return add(fi, -1);
+    }
+
+    public FieldInfo add(FieldInfo fi, long dvGen) {
+      // IMPORTANT - reuse the field number if possible for consistent field numbers across segments
+      return addOrUpdateInternal(fi.name, fi.number, fi.hasVectors(),
+                                 fi.omitsNorms(), fi.hasPayloads(),
+                                 fi.getIndexOptions(), fi.getDocValuesType(), dvGen,
+                                 fi.attributes(),
+                                 fi.getPointDimensionCount(), fi.getPointIndexDimensionCount(), fi.getPointNumBytes(),
+                                 fi.isSoftDeletesField());
+    }
+    
     public FieldInfo fieldInfo(String fieldName) {
-        return byName.get(fieldName);
-    }
-
-    /**
-     * Return the fieldinfo object referenced by the fieldNumber.
-     *
-     * @param fieldNumber field's number.
-     * @return the FieldInfo object or null when the given fieldNumber
-     * doesn't exist.
-     * @throws IllegalArgumentException if fieldNumber is negative
-     */
-    public FieldInfo fieldInfo(int fieldNumber) {
-        if (fieldNumber < 0) {
-            throw new IllegalArgumentException("Illegal field number: " + fieldNumber);
-        }
-        if (fieldNumber >= byNumber.length) {
-            return null;
-        }
-        return byNumber[fieldNumber];
-    }
-
-    /**
-     * 单独描述 field的维度信息
-     */
-    static final class FieldDimensions {
-        public final int dimensionCount;
-        public final int indexDimensionCount;
-        public final int dimensionNumBytes;
-
-        public FieldDimensions(int dimensionCount, int indexDimensionCount, int dimensionNumBytes) {
-            this.dimensionCount = dimensionCount;
-            this.indexDimensionCount = indexDimensionCount;
-            this.dimensionNumBytes = dimensionNumBytes;
-        }
-    }
-
-    /**
-     * 该对象负责为 field生成编号  类似一个id生成器
-     */
-    static final class FieldNumbers {
-
-        private final Map<Integer, String> numberToName;
-        private final Map<String, Integer> nameToNumber;
-        private final Map<String, IndexOptions> indexOptions;
-        // We use this to enforce that a given field never
-        // changes DV type, even across segments / IndexWriter
-        // sessions:
-        private final Map<String, DocValuesType> docValuesType;
-
-        private final Map<String, FieldDimensions> dimensions;
-
-        // TODO: we should similarly catch an attempt to turn
-        // norms back on after they were already committed; today
-        // we silently discard the norm but this is badly trappy
-        // 当前分配到了哪个数字
-        private int lowestUnassignedFieldNumber = -1;
-
-        // The soft-deletes field from IWC to enforce a single soft-deletes field
-        // 对应的软删除字段
-        private final String softDeletesFieldName;
-
-        /**
-         * 通过一个软删除字段进行初始化
-         *
-         * @param softDeletesFieldName
-         */
-        FieldNumbers(String softDeletesFieldName) {
-            this.nameToNumber = new HashMap<>();
-            this.numberToName = new HashMap<>();
-            this.indexOptions = new HashMap<>();
-            this.docValuesType = new HashMap<>();
-            this.dimensions = new HashMap<>();
-            this.softDeletesFieldName = softDeletesFieldName;
-        }
-
-        /**
-         * Returns the global field number for the given field name. If the name
-         * does not exist yet it tries to add it with the given preferred field
-         * number assigned if possible otherwise the first unassigned field number
-         * is used as the field number.
-         * 每当通过 Builder对象 add or update 一个 fieldInfo的数据时 会从该方法中返回一个id
-         * 使用 synchronized 进行并发控制了  确保lowestUnassignedFieldNumber 同步增加
-         */
-        synchronized int addOrGet(String fieldName, int preferredFieldNumber, IndexOptions indexOptions, DocValuesType dvType, int dimensionCount, int indexDimensionCount, int dimensionNumBytes, boolean isSoftDeletesField) {
-
-            // 同时将数据存储到map中
-            if (indexOptions != IndexOptions.NONE) {
-                IndexOptions currentOpts = this.indexOptions.get(fieldName);
-                if (currentOpts == null) {
-                    this.indexOptions.put(fieldName, indexOptions);
-                } else if (currentOpts != IndexOptions.NONE && currentOpts != indexOptions) {
-                    throw new IllegalArgumentException("cannot change field \"" + fieldName + "\" from index options=" + currentOpts + " to inconsistent index options=" + indexOptions);
-                }
-            }
-            if (dvType != DocValuesType.NONE) {
-                DocValuesType currentDVType = docValuesType.get(fieldName);
-                if (currentDVType == null) {
-                    docValuesType.put(fieldName, dvType);
-                } else if (currentDVType != DocValuesType.NONE && currentDVType != dvType) {
-                    throw new IllegalArgumentException("cannot change DocValues type from " + currentDVType + " to " + dvType + " for field \"" + fieldName + "\"");
-                }
-            }
-            if (dimensionCount != 0) {
-                FieldDimensions dims = dimensions.get(fieldName);
-                if (dims != null) {
-                    if (dims.dimensionCount != dimensionCount) {
-                        throw new IllegalArgumentException("cannot change point dimension count from " + dims.dimensionCount + " to " + dimensionCount + " for field=\"" + fieldName + "\"");
-                    }
-                    if (dims.indexDimensionCount != indexDimensionCount) {
-                        throw new IllegalArgumentException("cannot change point index dimension count from " + dims.indexDimensionCount + " to " + indexDimensionCount + " for field=\"" + fieldName + "\"");
-                    }
-                    if (dims.dimensionNumBytes != dimensionNumBytes) {
-                        throw new IllegalArgumentException("cannot change point numBytes from " + dims.dimensionNumBytes + " to " + dimensionNumBytes + " for field=\"" + fieldName + "\"");
-                    }
-                } else {
-                    dimensions.put(fieldName, new FieldDimensions(dimensionCount, indexDimensionCount, dimensionNumBytes));
-                }
-            }
-            // 找到为该field 分配的数字
-            Integer fieldNumber = nameToNumber.get(fieldName);
-            if (fieldNumber == null) {
-                final Integer preferredBoxed = Integer.valueOf(preferredFieldNumber);
-                // 如果当前数字不是-1 且当前数字还没有分配给 某个 field 那么直接使用该数字
-                if (preferredFieldNumber != -1 && !numberToName.containsKey(preferredBoxed)) {
-                    // cool - we can use this number globally
-                    fieldNumber = preferredBoxed;
-                } else {
-                    // 由 fieldNumber 进行分配
-                    // find a new FieldNumber
-                    while (numberToName.containsKey(++lowestUnassignedFieldNumber)) {
-                        // might not be up to date - lets do the work once needed
-                    }
-                    fieldNumber = lowestUnassignedFieldNumber;
-                }
-                assert fieldNumber >= 0;
-                // 将关联关系保存到容器中
-                numberToName.put(fieldNumber, fieldName);
-                nameToNumber.put(fieldName, fieldNumber);
-            }
-
-            // 当前字段是否是一个软删除字段
-            if (isSoftDeletesField) {
-                if (softDeletesFieldName == null) {
-                    throw new IllegalArgumentException("this index has [" + fieldName + "] as soft-deletes already but soft-deletes field is not configured in IWC");
-                    // 如果存在软删除字段 必须确保2个字段相同
-                } else if (fieldName.equals(softDeletesFieldName) == false) {
-                    throw new IllegalArgumentException("cannot configure [" + softDeletesFieldName + "] as soft-deletes; this index uses [" + fieldName + "] as soft-deletes already");
-                }
-                // 如果不是软删除字段  那么名称不能重复
-            } else if (fieldName.equals(softDeletesFieldName)) {
-                throw new IllegalArgumentException("cannot configure [" + softDeletesFieldName + "] as soft-deletes; this index uses [" + fieldName + "] as non-soft-deletes already");
-            }
-
-            return fieldNumber.intValue();
-        }
-
-        synchronized void verifyConsistent(Integer number, String name, IndexOptions indexOptions) {
-            if (name.equals(numberToName.get(number)) == false) {
-                throw new IllegalArgumentException("field number " + number + " is already mapped to field name \"" + numberToName.get(number) + "\", not \"" + name + "\"");
-            }
-            if (number.equals(nameToNumber.get(name)) == false) {
-                throw new IllegalArgumentException("field name \"" + name + "\" is already mapped to field number \"" + nameToNumber.get(name) + "\", not \"" + number + "\"");
-            }
-            IndexOptions currentIndexOptions = this.indexOptions.get(name);
-            if (indexOptions != IndexOptions.NONE && currentIndexOptions != null && currentIndexOptions != IndexOptions.NONE && indexOptions != currentIndexOptions) {
-                throw new IllegalArgumentException("cannot change field \"" + name + "\" from index options=" + currentIndexOptions + " to inconsistent index options=" + indexOptions);
-            }
-        }
-
-        synchronized void verifyConsistent(Integer number, String name, DocValuesType dvType) {
-            if (name.equals(numberToName.get(number)) == false) {
-                throw new IllegalArgumentException("field number " + number + " is already mapped to field name \"" + numberToName.get(number) + "\", not \"" + name + "\"");
-            }
-            if (number.equals(nameToNumber.get(name)) == false) {
-                throw new IllegalArgumentException("field name \"" + name + "\" is already mapped to field number \"" + nameToNumber.get(name) + "\", not \"" + number + "\"");
-            }
-            DocValuesType currentDVType = docValuesType.get(name);
-            if (dvType != DocValuesType.NONE && currentDVType != null && currentDVType != DocValuesType.NONE && dvType != currentDVType) {
-                throw new IllegalArgumentException("cannot change DocValues type from " + currentDVType + " to " + dvType + " for field \"" + name + "\"");
-            }
-        }
-
-        synchronized void verifyConsistentDimensions(Integer number, String name, int dataDimensionCount, int indexDimensionCount, int dimensionNumBytes) {
-            if (name.equals(numberToName.get(number)) == false) {
-                throw new IllegalArgumentException("field number " + number + " is already mapped to field name \"" + numberToName.get(number) + "\", not \"" + name + "\"");
-            }
-            if (number.equals(nameToNumber.get(name)) == false) {
-                throw new IllegalArgumentException("field name \"" + name + "\" is already mapped to field number \"" + nameToNumber.get(name) + "\", not \"" + number + "\"");
-            }
-            FieldDimensions dim = dimensions.get(name);
-            if (dim != null) {
-                if (dim.dimensionCount != dataDimensionCount) {
-                    throw new IllegalArgumentException("cannot change point dimension count from " + dim.dimensionCount + " to " + dataDimensionCount + " for field=\"" + name + "\"");
-                }
-                if (dim.indexDimensionCount != indexDimensionCount) {
-                    throw new IllegalArgumentException("cannot change point index dimension count from " + dim.indexDimensionCount + " to " + indexDimensionCount + " for field=\"" + name + "\"");
-                }
-                if (dim.dimensionNumBytes != dimensionNumBytes) {
-                    throw new IllegalArgumentException("cannot change point numBytes from " + dim.dimensionNumBytes + " to " + dimensionNumBytes + " for field=\"" + name + "\"");
-                }
-            }
-        }
-
-        /**
-         * Returns true if the {@code fieldName} exists in the map and is of the
-         * same {@code dvType}.
-         */
-        synchronized boolean contains(String fieldName, DocValuesType dvType) {
-            // used by IndexWriter.updateNumericDocValue
-            if (!nameToNumber.containsKey(fieldName)) {
-                return false;
-            } else {
-                // only return true if the field has the same dvType as the requested one
-                return dvType == docValuesType.get(fieldName);
-            }
-        }
-
-        synchronized void clear() {
-            numberToName.clear();
-            nameToNumber.clear();
-            indexOptions.clear();
-            docValuesType.clear();
-            dimensions.clear();
-        }
-
-        synchronized void setIndexOptions(int number, String name, IndexOptions indexOptions) {
-            verifyConsistent(number, name, indexOptions);
-            this.indexOptions.put(name, indexOptions);
-        }
-
-        synchronized void setDocValuesType(int number, String name, DocValuesType dvType) {
-            verifyConsistent(number, name, dvType);
-            docValuesType.put(name, dvType);
-        }
-
-        synchronized void setDimensions(int number, String name, int dimensionCount, int indexDimensionCount, int dimensionNumBytes) {
-            if (dimensionCount > PointValues.MAX_DIMENSIONS) {
-                throw new IllegalArgumentException("dimensionCount must be <= PointValues.MAX_DIMENSIONS (= " + PointValues.MAX_DIMENSIONS + "); got " + dimensionCount + " for field=\"" + name + "\"");
-            }
-            if (dimensionNumBytes > PointValues.MAX_NUM_BYTES) {
-                throw new IllegalArgumentException("dimension numBytes must be <= PointValues.MAX_NUM_BYTES (= " + PointValues.MAX_NUM_BYTES + "); got " + dimensionNumBytes + " for field=\"" + name + "\"");
-            }
-            if (indexDimensionCount > dimensionCount) {
-                throw new IllegalArgumentException("indexDimensionCount must be <= dimensionCount (= " + dimensionCount + "); got " + indexDimensionCount + " for field=\"" + name + "\"");
-            }
-            if (indexDimensionCount > PointValues.MAX_INDEX_DIMENSIONS) {
-                throw new IllegalArgumentException("indexDimensionCount must be <= PointValues.MAX_INDEX_DIMENSIONS (= " + PointValues.MAX_INDEX_DIMENSIONS + "); got " + indexDimensionCount + " for field=\"" + name + "\"");
-            }
-            verifyConsistentDimensions(number, name, dimensionCount, indexDimensionCount, dimensionNumBytes);
-            dimensions.put(name, new FieldDimensions(dimensionCount, indexDimensionCount, dimensionNumBytes));
-        }
-    }
-
-    /**
-     * 该对象负责生成  FieldInfos 对象
-     */
-    static final class Builder {
-
-        /**
-         * 记录每个 fieldInfo  以及用于查询的name
-         */
-        private final HashMap<String, FieldInfo> byName = new HashMap<>();
-        /**
-         * 该对象内部包含了 一个 软删除字段  以及一堆存放数据的容器
-         */
-        final FieldNumbers globalFieldNumbers;
-
-        private boolean finished;
-
-        /**
-         * Creates a new instance with the given {@link FieldNumbers}.
-         */
-        Builder(FieldNumbers globalFieldNumbers) {
-            assert globalFieldNumbers != null;
-            this.globalFieldNumbers = globalFieldNumbers;
-        }
-
-        /**
-         * 追加某个 fieldInfos
-         *
-         * @param other
-         */
-        public void add(FieldInfos other) {
-            assert assertNotFinished();
-            // 遍历内部的 fieldInfo  并将数据填充到 内部容器中
-            for (FieldInfo fieldInfo : other) {
-                add(fieldInfo);
-            }
-        }
-
-        /**
-         * Create a new field, or return existing one.
-         */
-        // 通过一个 fieldName 查询 FieldInfo  如果存在 直接返回 否则新建一个对象
-        public FieldInfo getOrAdd(String name) {
-            FieldInfo fi = fieldInfo(name);
-            // 新建对象
-            if (fi == null) {
-                assert assertNotFinished();
-                // This field wasn't yet added to this in-RAM
-                // segment's FieldInfo, so now we get a global
-                // number for this field.  If the field was seen
-                // before then we'll get the same name and number,
-                // else we'll allocate a new one:
-                // 判断是否是那个 软删除的 fieldName
-                final boolean isSoftDeletesField = name.equals(globalFieldNumbers.softDeletesFieldName);
-                // 某个名称对应的 FieldInfo 默认number 是-1   新建空的field时 大多数参数都是用默认值
-                final int fieldNumber = globalFieldNumbers.addOrGet(name, -1, IndexOptions.NONE, DocValuesType.NONE, 0, 0, 0, isSoftDeletesField);
-                fi = new FieldInfo(name, fieldNumber, false, false, false, IndexOptions.NONE, DocValuesType.NONE, -1, new HashMap<>(), 0, 0, 0, isSoftDeletesField);
-                assert !byName.containsKey(fi.name);
-                globalFieldNumbers.verifyConsistent(Integer.valueOf(fi.number), fi.name, DocValuesType.NONE);
-                byName.put(fi.name, fi);
-            }
-
-            return fi;
-        }
-
-        /**
-         * 新增 or 更新内部的数据
-         * 该方法 应该是单线程调用的  没有任何并发措施
-         *
-         * @param name
-         * @param preferredFieldNumber
-         * @param storeTermVector
-         * @param omitNorms
-         * @param storePayloads
-         * @param indexOptions
-         * @param docValues
-         * @param dvGen
-         * @param attributes
-         * @param dataDimensionCount
-         * @param indexDimensionCount
-         * @param dimensionNumBytes
-         * @param isSoftDeletesField
-         * @return
-         */
-        private FieldInfo addOrUpdateInternal(String name,
-                                              int preferredFieldNumber,
-                                              boolean storeTermVector,
-                                              boolean omitNorms,
-                                              boolean storePayloads,
-                                              IndexOptions indexOptions,
-                                              DocValuesType docValues,
-                                              long dvGen,
-                                              Map<String, String> attributes,
-                                              int dataDimensionCount,
-                                              int indexDimensionCount,
-                                              int dimensionNumBytes,
-                                              boolean isSoftDeletesField) {
-            assert assertNotFinished();
-            if (docValues == null) {
-                throw new NullPointerException("DocValuesType must not be null");
-            }
-            // 从 info中获取的attribute是一个 unmodify容器 所以这里要重建一个新的attr
-            if (attributes != null) {
-                // original attributes is UnmodifiableMap
-                attributes = new HashMap<>(attributes);
-            }
-
-            // 查询name 对应的fieldInfo 是否已经存在
-            FieldInfo fi = fieldInfo(name);
-            if (fi == null) {
-                // This field wasn't yet added to this in-RAM
-                // segment's FieldInfo, so now we get a global
-                // number for this field.  If the field was seen
-                // before then we'll get the same name and number,
-                // else we'll allocate a new one:
-                // 将
-                final int fieldNumber = globalFieldNumbers.addOrGet(name, preferredFieldNumber, indexOptions, docValues, dataDimensionCount, indexDimensionCount, dimensionNumBytes, isSoftDeletesField);
-                // 通过分配的数字 重新构建  fieldInfo 对象
-                fi = new FieldInfo(name, fieldNumber, storeTermVector, omitNorms, storePayloads, indexOptions, docValues, dvGen, attributes, dataDimensionCount, indexDimensionCount, dimensionNumBytes, isSoftDeletesField);
-                assert !byName.containsKey(fi.name);
-                // 校验当前数据是否合法
-                globalFieldNumbers.verifyConsistent(Integer.valueOf(fi.number), fi.name, fi.getDocValuesType());
-                // 将结果存放到容器中
-                byName.put(fi.name, fi);
-            } else {
-                // 进行更新
-                fi.update(storeTermVector, omitNorms, storePayloads, indexOptions, attributes, dataDimensionCount, indexDimensionCount, dimensionNumBytes);
-
-                // docValue 的类型发生了变化 那么重新设置类型
-                if (docValues != DocValuesType.NONE) {
-                    // Only pay the synchronization cost if fi does not already have a DVType
-                    boolean updateGlobal = fi.getDocValuesType() == DocValuesType.NONE;
-                    if (updateGlobal) {
-                        // Must also update docValuesType map so it's
-                        // aware of this field's DocValuesType.  This will throw IllegalArgumentException if
-                        // an illegal type change was attempted.
-                        globalFieldNumbers.setDocValuesType(fi.number, name, docValues);
-                    }
-
-                    fi.setDocValuesType(docValues); // this will also perform the consistency check.
-                    fi.setDocValuesGen(dvGen);
-                }
-            }
-            return fi;
-        }
-
-        public FieldInfo add(FieldInfo fi) {
-            return add(fi, -1);
-        }
-
-        /**
-         * @param fi
-         * @param dvGen 在没有指定年代的情况下 总是-1
-         * @return
-         */
-        public FieldInfo add(FieldInfo fi, long dvGen) {
-            // IMPORTANT - reuse the field number if possible for consistent field numbers across segments
-            // 从fi中取出各种数据 并尝试添加到当前容器中 如果出现重复 则进行覆盖
-            return addOrUpdateInternal(fi.name, fi.number, fi.hasVectors(),
-                    fi.omitsNorms(), fi.hasPayloads(),
-                    fi.getIndexOptions(), fi.getDocValuesType(), dvGen,
-                    fi.attributes(),
-                    fi.getPointDimensionCount(), fi.getPointIndexDimensionCount(), fi.getPointNumBytes(),
-                    fi.isSoftDeletesField());
-        }
-
-        public FieldInfo fieldInfo(String fieldName) {
-            return byName.get(fieldName);
-        }
-
-        /**
-         * Called only from assert
-         */
-        private boolean assertNotFinished() {
-            if (finished) {
-                throw new IllegalStateException("FieldInfos.Builder was already finished; cannot add new fields");
-            }
-            return true;
-        }
-
-        /**
-         * 使用当前内部已经处理好的数据 构成 fieldInfos
-         *
-         * @return
-         */
-        FieldInfos finish() {
-            finished = true;
-            return new FieldInfos(byName.values().toArray(new FieldInfo[byName.size()]));
-        }
-    }
+      return byName.get(fieldName);
+    }
+
+    /** Called only from assert */
+    private boolean assertNotFinished() {
+      if (finished) {
+        throw new IllegalStateException("FieldInfos.Builder was already finished; cannot add new fields");
+      }
+      return true;
+    }
+    
+    FieldInfos finish() {
+      finished = true;
+      return new FieldInfos(byName.values().toArray(new FieldInfo[byName.size()]));
+    }
+  }
 }