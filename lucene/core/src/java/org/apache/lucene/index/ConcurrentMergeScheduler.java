/*
 * Licensed to the Apache Software Foundation (ASF) under one or more
 * contributor license agreements.  See the NOTICE file distributed with
 * this work for additional information regarding copyright ownership.
 * The ASF licenses this file to You under the Apache License, Version 2.0
 * (the "License"); you may not use this file except in compliance with
 * the License.  You may obtain a copy of the License at
 *
 *     http://www.apache.org/licenses/LICENSE-2.0
 *
 * Unless required by applicable law or agreed to in writing, software
 * distributed under the License is distributed on an "AS IS" BASIS,
 * WITHOUT WARRANTIES OR CONDITIONS OF ANY KIND, either express or implied.
 * See the License for the specific language governing permissions and
 * limitations under the License.
 */
package org.apache.lucene.index;


import java.io.IOException;
import java.io.UncheckedIOException;
import java.util.ArrayList;
import java.util.List;
import java.util.Locale;

import org.apache.lucene.index.MergePolicy.OneMerge;
import org.apache.lucene.store.AlreadyClosedException;
import org.apache.lucene.store.Directory;
import org.apache.lucene.store.FilterDirectory;
import org.apache.lucene.store.IOContext;
import org.apache.lucene.store.IndexOutput;
import org.apache.lucene.store.RateLimitedIndexOutput;
import org.apache.lucene.store.RateLimiter;
import org.apache.lucene.util.CollectionUtil;
import org.apache.lucene.util.IOUtils;
import org.apache.lucene.util.InfoStream;
import org.apache.lucene.util.ThreadInterruptedException;

/**
 * A {@link MergeScheduler} that runs each merge using a
 * separate thread.
 *
 * <p>Specify the max number of threads that may run at
 * once, and the maximum number of simultaneous merges
 * with {@link #setMaxMergesAndThreads}.</p>
 *
 * <p>If the number of merges exceeds the max number of threads
 * then the largest merges are paused until one of the smaller
 * merges completes.</p>
 *
 * <p>If more than {@link #getMaxMergeCount} merges are
 * requested then this class will forcefully throttle the
 * incoming threads by pausing until one more merges
 * complete.</p>
 *
<<<<<<< HEAD
 * <p>This class attempts to detect whether the index is
 * on rotational storage (traditional hard drive) or not
 * (e.g. solid-state disk) and changes the default max merge
 * and thread count accordingly.  This detection is currently
 * Linux-only, and relies on the OS to put the right value
 * into /sys/block/&lt;dev&gt;/block/rotational.  For all
 * other operating systems it currently assumes a rotational
 * disk for backwards compatibility.  To enable default
 * settings for spinning or solid state disks for such
 * operating systems, use {@link #setDefaultMaxMergesAndThreads(boolean)}.
 * 并发merge 对象
 */
public class ConcurrentMergeScheduler extends MergeScheduler {

    /**
     * Dynamic default for {@code maxThreadCount} and {@code maxMergeCount},
     * used to detect whether the index is backed by an SSD or rotational disk and
     * set {@code maxThreadCount} accordingly.  If it's an SSD,
     * {@code maxThreadCount} is set to {@code max(1, min(4, cpuCoreCount/2))},
     * otherwise 1.  Note that detection only currently works on
     * Linux; other platforms will assume the index is not on an SSD.
     */
    public static final int AUTO_DETECT_MERGES_AND_THREADS = -1;

    /**
     * Used for testing.
     *
     * @lucene.internal
     */
    public static final String DEFAULT_CPU_CORE_COUNT_PROPERTY = "lucene.cms.override_core_count";

    /**
     * Used for testing.
     *
     * @lucene.internal
     */
    public static final String DEFAULT_SPINS_PROPERTY = "lucene.cms.override_spins";

    /**
     * List of currently active {@link MergeThread}s.
     */
    protected final List<MergeThread> mergeThreads = new ArrayList<>();

    // Max number of merge threads allowed to be running at
    // once.  When there are more merges then this, we
    // forcefully pause the larger ones, letting the smaller
    // ones run, up until maxMergeCount merges at which point
    // we forcefully pause incoming threads (that presumably
    // are the ones causing so much merging).
    // 仅是针对 大块的segment 的merge工作  如果数量超过了 maxThreadCount 那么只有部分大任务能正常执行
    private int maxThreadCount = AUTO_DETECT_MERGES_AND_THREADS;

    // Max number of merges we accept before forcefully
    // throttling the incoming threads
    private int maxMergeCount = AUTO_DETECT_MERGES_AND_THREADS;

    /**
     * How many {@link MergeThread}s have kicked off (this is use
     * to name them).
     */
    protected int mergeThreadCount;

    /**
     * Floor for IO write rate limit (we will never go any lower than this)
     */
    private static final double MIN_MERGE_MB_PER_SEC = 5.0;

    /**
     * Ceiling for IO write rate limit (we will never go any higher than this)
     * 虽然是一个有效值  但是一般情况下实际上无法超越这个IO限制值了  ==  不做限制
     */
    private static final double MAX_MERGE_MB_PER_SEC = 10240.0;

    /**
     * Initial value for IO write rate limit when doAutoIOThrottle is true
     */
    private static final double START_MB_PER_SEC = 20.0;

    /**
     * Merges below this size are not counted in the maxThreadCount, i.e. they can freely run in their own thread (up until maxMergeCount).
     * 超过该值的segment的合并优先级会比较低  每当有一个相对较小的segment 合并任务被创建时  会优先执行小任务 而暂停大任务
     * 并且只针对超过该大小的segment的合并采用限流策略
     */
    private static final double MIN_BIG_MERGE_MB = 50.0;

    /**
     * Current IO writes throttle rate
     * 正常的 IO 吞吐量
     */
    protected double targetMBPerSec = START_MB_PER_SEC;

    /**
     * true if we should rate-limit writes for each merge
     */
    private boolean doAutoIOThrottle = true;

    /**
     * 当触发强制写入时  对IO 没有限制
     */
    private double forceMergeMBPerSec = Double.POSITIVE_INFINITY;

    /**
     * Sole constructor, with all settings set to default
     * values.
     */
    public ConcurrentMergeScheduler() {
    }

    /**
     * Expert: directly set the maximum number of merge threads and
     * simultaneous merges allowed.
     * 设置 merge 并行度
     *
     * @param maxMergeCount  the max # simultaneous merges that are allowed.
     *                       If a merge is necessary yet we already have this many
     *                       threads running, the incoming thread (that is calling
     *                       add/updateDocument) will block until a merge thread
     *                       has completed.  Note that we will only run the
     *                       smallest <code>maxThreadCount</code> merges at a time.
     * @param maxThreadCount the max # simultaneous merge threads that should
     *                       be running at once.  This must be &lt;= <code>maxMergeCount</code>
     */
    public synchronized void setMaxMergesAndThreads(int maxMergeCount, int maxThreadCount) {
        if (maxMergeCount == AUTO_DETECT_MERGES_AND_THREADS && maxThreadCount == AUTO_DETECT_MERGES_AND_THREADS) {
            // OK
            this.maxMergeCount = AUTO_DETECT_MERGES_AND_THREADS;
            this.maxThreadCount = AUTO_DETECT_MERGES_AND_THREADS;
            // 必须同时设置成 -1 才有效 否则认为是参数设置异常
        } else if (maxMergeCount == AUTO_DETECT_MERGES_AND_THREADS) {
            throw new IllegalArgumentException("both maxMergeCount and maxThreadCount must be AUTO_DETECT_MERGES_AND_THREADS");
        } else if (maxThreadCount == AUTO_DETECT_MERGES_AND_THREADS) {
            throw new IllegalArgumentException("both maxMergeCount and maxThreadCount must be AUTO_DETECT_MERGES_AND_THREADS");
        } else {
            if (maxThreadCount < 1) {
                throw new IllegalArgumentException("maxThreadCount should be at least 1");
            }
            if (maxMergeCount < 1) {
                throw new IllegalArgumentException("maxMergeCount should be at least 1");
=======
 *  <p>This class attempts to detect whether the index is
 *  on rotational storage (traditional hard drive) or not
 *  (e.g. solid-state disk) and changes the default max merge
 *  and thread count accordingly.  This detection is currently
 *  Linux-only, and relies on the OS to put the right value
 *  into /sys/block/&lt;dev&gt;/block/rotational.  For all
 *  other operating systems it currently assumes a rotational
 *  disk for backwards compatibility.  To enable default
 *  settings for spinning or solid state disks for such
 *  operating systems, use {@link #setDefaultMaxMergesAndThreads(boolean)}.
 *  每个 oneMerge 对应一条后台线程  并行合并
 */ 
public class ConcurrentMergeScheduler extends MergeScheduler {

  /** Dynamic default for {@code maxThreadCount} and {@code maxMergeCount},
   *  used to detect whether the index is backed by an SSD or rotational disk and
   *  set {@code maxThreadCount} accordingly.  If it's an SSD,
   *  {@code maxThreadCount} is set to {@code max(1, min(4, cpuCoreCount/2))},
   *  otherwise 1.  Note that detection only currently works on
   *  Linux; other platforms will assume the index is not on an SSD. */
  public static final int AUTO_DETECT_MERGES_AND_THREADS = -1;

  /** Used for testing.
   *
   * @lucene.internal */
  public static final String DEFAULT_CPU_CORE_COUNT_PROPERTY = "lucene.cms.override_core_count";

  /** Used for testing.
   *
   * @lucene.internal */
  public static final String DEFAULT_SPINS_PROPERTY = "lucene.cms.override_spins";

  /** List of currently active {@link MergeThread}s. */
  protected final List<MergeThread> mergeThreads = new ArrayList<>();
  
  // Max number of merge threads allowed to be running at
  // once.  When there are more merges then this, we
  // forcefully pause the larger ones, letting the smaller
  // ones run, up until maxMergeCount merges at which point
  // we forcefully pause incoming threads (that presumably
  // are the ones causing so much merging).
  // merge 并行度  这个代表默认情况不做限制吗
  private int maxThreadCount = AUTO_DETECT_MERGES_AND_THREADS;

  // Max number of merges we accept before forcefully
  // throttling the incoming threads
  private int maxMergeCount = AUTO_DETECT_MERGES_AND_THREADS;

  /** How many {@link MergeThread}s have kicked off (this is use
   *  to name them). */
  protected int mergeThreadCount;

  /** Floor for IO write rate limit (we will never go any lower than this) */
  private static final double MIN_MERGE_MB_PER_SEC = 5.0;

  /** Ceiling for IO write rate limit (we will never go any higher than this) */
  private static final double MAX_MERGE_MB_PER_SEC = 10240.0;

  /** Initial value for IO write rate limit when doAutoIOThrottle is true */
  private static final double START_MB_PER_SEC = 20.0;

  /** Merges below this size are not counted in the maxThreadCount, i.e. they can freely run in their own thread (up until maxMergeCount). */
  private static final double MIN_BIG_MERGE_MB = 50.0;

  /** Current IO writes throttle rate */
  protected double targetMBPerSec = START_MB_PER_SEC;

  /** true if we should rate-limit writes for each merge */
  private boolean doAutoIOThrottle = true;

  private double forceMergeMBPerSec = Double.POSITIVE_INFINITY;

  /** Sole constructor, with all settings set to default
   *  values. */
  public ConcurrentMergeScheduler() {
  }

  /**
   * Expert: directly set the maximum number of merge threads and
   * simultaneous merges allowed.
   * 
   * @param maxMergeCount the max # simultaneous merges that are allowed.
   *       If a merge is necessary yet we already have this many
   *       threads running, the incoming thread (that is calling
   *       add/updateDocument) will block until a merge thread
   *       has completed.  Note that we will only run the
   *       smallest <code>maxThreadCount</code> merges at a time.
   * @param maxThreadCount the max # simultaneous merge threads that should
   *       be running at once.  This must be &lt;= <code>maxMergeCount</code>
   */
  public synchronized void setMaxMergesAndThreads(int maxMergeCount, int maxThreadCount) {
    if (maxMergeCount == AUTO_DETECT_MERGES_AND_THREADS && maxThreadCount == AUTO_DETECT_MERGES_AND_THREADS) {
      // OK
      this.maxMergeCount = AUTO_DETECT_MERGES_AND_THREADS;
      this.maxThreadCount = AUTO_DETECT_MERGES_AND_THREADS;
    } else if (maxMergeCount == AUTO_DETECT_MERGES_AND_THREADS) {
      throw new IllegalArgumentException("both maxMergeCount and maxThreadCount must be AUTO_DETECT_MERGES_AND_THREADS");
    } else if (maxThreadCount == AUTO_DETECT_MERGES_AND_THREADS) {
      throw new IllegalArgumentException("both maxMergeCount and maxThreadCount must be AUTO_DETECT_MERGES_AND_THREADS");
    } else {
      if (maxThreadCount < 1) {
        throw new IllegalArgumentException("maxThreadCount should be at least 1");
      }
      if (maxMergeCount < 1) {
        throw new IllegalArgumentException("maxMergeCount should be at least 1");
      }
      if (maxThreadCount > maxMergeCount) {
        throw new IllegalArgumentException("maxThreadCount should be <= maxMergeCount (= " + maxMergeCount + ")");
      }
      this.maxThreadCount = maxThreadCount;
      this.maxMergeCount = maxMergeCount;
    }
  }

  /** Sets max merges and threads to proper defaults for rotational
   *  or non-rotational storage.
   *
   * @param spins true to set defaults best for traditional rotatational storage (spinning disks), 
   *        else false (e.g. for solid-state disks)
   */
  public synchronized void setDefaultMaxMergesAndThreads(boolean spins) {
    if (spins) {
      maxThreadCount = 1;
      maxMergeCount = 6;
    } else {
      int coreCount = Runtime.getRuntime().availableProcessors();

      // Let tests override this to help reproducing a failure on a machine that has a different
      // core count than the one where the test originally failed:
      try {
        String value = System.getProperty(DEFAULT_CPU_CORE_COUNT_PROPERTY);
        if (value != null) {
          coreCount = Integer.parseInt(value);
        }
      } catch (Throwable ignored) {
      }

      maxThreadCount = Math.max(1, Math.min(4, coreCount/2));
      maxMergeCount = maxThreadCount+5;
    }
  }

  /** Set the per-merge IO throttle rate for forced merges (default: {@code Double.POSITIVE_INFINITY}). */
  public synchronized void setForceMergeMBPerSec(double v) {
    forceMergeMBPerSec = v;
    updateMergeThreads();
  }

  /** Get the per-merge IO throttle rate for forced merges. */
  public synchronized double getForceMergeMBPerSec() {
    return forceMergeMBPerSec;
  }

  /** Turn on dynamic IO throttling, to adaptively rate limit writes
   *  bytes/sec to the minimal rate necessary so merges do not fall behind.
   *  By default this is enabled. */
  public synchronized void enableAutoIOThrottle() {
    doAutoIOThrottle = true;
    targetMBPerSec = START_MB_PER_SEC;
    updateMergeThreads();
  }

  /** Turn off auto IO throttling.
   *
   * @see #enableAutoIOThrottle */
  public synchronized void disableAutoIOThrottle() {
    doAutoIOThrottle = false;
    updateMergeThreads();
  }

  /** Returns true if auto IO throttling is currently enabled. */
  public synchronized boolean getAutoIOThrottle() {
    return doAutoIOThrottle;
  }

  /** Returns the currently set per-merge IO writes rate limit, if {@link #enableAutoIOThrottle}
   *  was called, else {@code Double.POSITIVE_INFINITY}. */
  public synchronized double getIORateLimitMBPerSec() {
    if (doAutoIOThrottle) {
      return targetMBPerSec;
    } else {
      return Double.POSITIVE_INFINITY;
    }
  }

  /** Returns {@code maxThreadCount}.
   *
   * @see #setMaxMergesAndThreads(int, int) */
  public synchronized int getMaxThreadCount() {
    return maxThreadCount;
  }

  /** See {@link #setMaxMergesAndThreads}. */
  public synchronized int getMaxMergeCount() {
    return maxMergeCount;
  }

  /** Removes the calling thread from the active merge threads. */
  synchronized void removeMergeThread() {
    Thread currentThread = Thread.currentThread();
    // Paranoia: don't trust Thread.equals:
    for(int i=0;i<mergeThreads.size();i++) {
      if (mergeThreads.get(i) == currentThread) {
        mergeThreads.remove(i);
        return;
      }
    }
      
    assert false: "merge thread " + currentThread + " was not found";
  }

  @Override
  public Directory wrapForMerge(OneMerge merge, Directory in) {
    Thread mergeThread = Thread.currentThread();
    if (!MergeThread.class.isInstance(mergeThread)) {
      throw new AssertionError("wrapForMerge should be called from MergeThread. Current thread: "
          + mergeThread);
    }

    // Return a wrapped Directory which has rate-limited output.
    RateLimiter rateLimiter = ((MergeThread) mergeThread).rateLimiter;
    return new FilterDirectory(in) {
      @Override
      public IndexOutput createOutput(String name, IOContext context) throws IOException {
        ensureOpen();

        // This Directory is only supposed to be used during merging,
        // so all writes should have MERGE context, else there is a bug 
        // somewhere that is failing to pass down the right IOContext:
        assert context.context == IOContext.Context.MERGE: "got context=" + context.context;
        
        // Because rateLimiter is bound to a particular merge thread, this method should
        // always be called from that context. Verify this.
        assert mergeThread == Thread.currentThread() : "Not the same merge thread, current="
          + Thread.currentThread() + ", expected=" + mergeThread;

        return new RateLimitedIndexOutput(rateLimiter, in.createOutput(name, context));
      }
    };
  }
  
  /**
   * Called whenever the running merges have changed, to set merge IO limits.
   * This method sorts the merge threads by their merge size in
   * descending order and then pauses/unpauses threads from first to last --
   * that way, smaller merges are guaranteed to run before larger ones.
   */

  protected synchronized void updateMergeThreads() {

    // Only look at threads that are alive & not in the
    // process of stopping (ie have an active merge):
    final List<MergeThread> activeMerges = new ArrayList<>();

    int threadIdx = 0;
    while (threadIdx < mergeThreads.size()) {
      final MergeThread mergeThread = mergeThreads.get(threadIdx);
      if (!mergeThread.isAlive()) {
        // Prune any dead threads
        mergeThreads.remove(threadIdx);
        continue;
      }
      activeMerges.add(mergeThread);
      threadIdx++;
    }

    // Sort the merge threads, largest first:
    CollectionUtil.timSort(activeMerges);

    final int activeMergeCount = activeMerges.size();

    int bigMergeCount = 0;

    for (threadIdx=activeMergeCount-1;threadIdx>=0;threadIdx--) {
      MergeThread mergeThread = activeMerges.get(threadIdx);
      if (mergeThread.merge.estimatedMergeBytes > MIN_BIG_MERGE_MB*1024*1024) {
        bigMergeCount = 1+threadIdx;
        break;
      }
    }

    long now = System.nanoTime();

    StringBuilder message;
    if (verbose()) {
      message = new StringBuilder();
      message.append(String.format(Locale.ROOT, "updateMergeThreads ioThrottle=%s targetMBPerSec=%.1f MB/sec", doAutoIOThrottle, targetMBPerSec));
    } else {
      message = null;
    }

    for (threadIdx=0;threadIdx<activeMergeCount;threadIdx++) {
      MergeThread mergeThread = activeMerges.get(threadIdx);

      OneMerge merge = mergeThread.merge;

      // pause the thread if maxThreadCount is smaller than the number of merge threads.
      final boolean doPause = threadIdx < bigMergeCount - maxThreadCount;

      double newMBPerSec;
      if (doPause) {
        newMBPerSec = 0.0;
      } else if (merge.maxNumSegments != -1) {
        newMBPerSec = forceMergeMBPerSec;
      } else if (doAutoIOThrottle == false) {
        newMBPerSec = Double.POSITIVE_INFINITY;
      } else if (merge.estimatedMergeBytes < MIN_BIG_MERGE_MB*1024*1024) {
        // Don't rate limit small merges:
        newMBPerSec = Double.POSITIVE_INFINITY;
      } else {
        newMBPerSec = targetMBPerSec;
      }

      MergeRateLimiter rateLimiter = mergeThread.rateLimiter;
      double curMBPerSec = rateLimiter.getMBPerSec();

      if (verbose()) {
        long mergeStartNS = merge.mergeStartNS;
        if (mergeStartNS == -1) {
          // IndexWriter didn't start the merge yet:
          mergeStartNS = now;
        }
        message.append('\n');
        message.append(String.format(Locale.ROOT, "merge thread %s estSize=%.1f MB (written=%.1f MB) runTime=%.1fs (stopped=%.1fs, paused=%.1fs) rate=%s\n",
                                     mergeThread.getName(),
                                     bytesToMB(merge.estimatedMergeBytes),
                                     bytesToMB(rateLimiter.getTotalBytesWritten()),
                                     nsToSec(now - mergeStartNS),
                                     nsToSec(rateLimiter.getTotalStoppedNS()),
                                     nsToSec(rateLimiter.getTotalPausedNS()),
                                     rateToString(rateLimiter.getMBPerSec())));

        if (newMBPerSec != curMBPerSec) {
          if (newMBPerSec == 0.0) {
            message.append("  now stop");
          } else if (curMBPerSec == 0.0) {
            if (newMBPerSec == Double.POSITIVE_INFINITY) {
              message.append("  now resume");
            } else {
              message.append(String.format(Locale.ROOT, "  now resume to %.1f MB/sec", newMBPerSec));
>>>>>>> 6eeee8fa
            }
            if (maxThreadCount > maxMergeCount) {
                throw new IllegalArgumentException("maxThreadCount should be <= maxMergeCount (= " + maxMergeCount + ")");
            }
            this.maxThreadCount = maxThreadCount;
            this.maxMergeCount = maxMergeCount;
        }
    }

    /**
     * Sets max merges and threads to proper defaults for rotational
     * or non-rotational storage.
     *
     * @param spins true to set defaults best for traditional rotatational storage (spinning disks),
     *              else false (e.g. for solid-state disks)
     *              根据是否是 机械硬盘/固态硬盘  设置写入线程数
     */
    public synchronized void setDefaultMaxMergesAndThreads(boolean spins) {
        if (spins) {
            // 实际上因为 机械硬盘的旋转机制 是不适合使用多线程执行IO 的 所以这里指定了线程数为 1
            maxThreadCount = 1;
            maxMergeCount = 6;
        } else {
            // 只有固态硬盘这种才适合真正使用多线程进行 IO 操作
            int coreCount = Runtime.getRuntime().availableProcessors();

            // Let tests override this to help reproducing a failure on a machine that has a different
            // core count than the one where the test originally failed:
            try {
                String value = System.getProperty(DEFAULT_CPU_CORE_COUNT_PROPERTY);
                if (value != null) {
                    coreCount = Integer.parseInt(value);
                }
            } catch (Throwable ignored) {
            }

            maxThreadCount = Math.max(1, Math.min(4, coreCount / 2));
            maxMergeCount = maxThreadCount + 5;
        }
    }

    /**
     * Set the per-merge IO throttle rate for forced merges (default: {@code Double.POSITIVE_INFINITY}).
     */
    // 当触发强制merge时 使用的吞吐量
    public synchronized void setForceMergeMBPerSec(double v) {
        forceMergeMBPerSec = v;
        // 该方法会清理 已经失活的线程  以及根据当前参数重新计算 rateLimiter限制值的功能
        updateMergeThreads();
    }

    /**
     * Get the per-merge IO throttle rate for forced merges.
     */
    public synchronized double getForceMergeMBPerSec() {
        return forceMergeMBPerSec;
    }

    /**
     * Turn on dynamic IO throttling, to adaptively rate limit writes
     * bytes/sec to the minimal rate necessary so merges do not fall behind.
     * By default this is enabled.
     */
    // 开启动态调节阀门的功能  也就是开启限流
    public synchronized void enableAutoIOThrottle() {
        doAutoIOThrottle = true;
        targetMBPerSec = START_MB_PER_SEC;
        updateMergeThreads();
    }

    /**
     * Turn off auto IO throttling.
     *
     * @see #enableAutoIOThrottle
     */
    public synchronized void disableAutoIOThrottle() {
        doAutoIOThrottle = false;
        updateMergeThreads();
    }

    /**
     * Returns true if auto IO throttling is currently enabled.
     */
    public synchronized boolean getAutoIOThrottle() {
        return doAutoIOThrottle;
    }

    /**
     * Returns the currently set per-merge IO writes rate limit, if {@link #enableAutoIOThrottle}
     * was called, else {@code Double.POSITIVE_INFINITY}.
     */
    // 返回当前的阀门限值  如果没有开启限流功能 返回  无限
    public synchronized double getIORateLimitMBPerSec() {
        if (doAutoIOThrottle) {
            return targetMBPerSec;
        } else {
            return Double.POSITIVE_INFINITY;
        }
    }

    /**
     * Returns {@code maxThreadCount}.
     *
     * @see #setMaxMergesAndThreads(int, int)
     */
    public synchronized int getMaxThreadCount() {
        return maxThreadCount;
    }

    /**
     * See {@link #setMaxMergesAndThreads}.
     */
    public synchronized int getMaxMergeCount() {
        return maxMergeCount;
    }

    /**
     * Removes the calling thread from the active merge threads.
     */
    // 看来每个merge线程都会关联到同一个 scheduler对象 然后每个线程在执行完任务后 主动调用该方法 从而释放引用 (否则线程长时间无法释放 会占用资源  所以很多维护线程的都是配合 WeakReference )
    synchronized void removeMergeThread() {
        Thread currentThread = Thread.currentThread();
        // Paranoia: don't trust Thread.equals:
        for (int i = 0; i < mergeThreads.size(); i++) {
            if (mergeThreads.get(i) == currentThread) {
                mergeThreads.remove(i);
                return;
            }
        }

        assert false : "merge thread " + currentThread + " was not found";
    }

    /**
     * 将merge 对象包装成 一个 directory 这样就可以使用一些类似 过滤器之类的来处理该对象
     *
     * @param merge
     * @param in
     * @return
     */
    @Override
    public Directory wrapForMerge(OneMerge merge, Directory in) {
        // 必须由merge线程自己调用
        Thread mergeThread = Thread.currentThread();
        if (!MergeThread.class.isInstance(mergeThread)) {
            throw new AssertionError("wrapForMerge should be called from MergeThread. Current thread: "
                    + mergeThread);
        }

        // Return a wrapped Directory which has rate-limited output.    获取线程携带的 限流对象
        RateLimiter rateLimiter = ((MergeThread) mergeThread).rateLimiter;
        return new FilterDirectory(in) {

            /**
             * 这里增强了往目录中写入的逻辑
             * @param name
             * @param context
             * @return
             * @throws IOException
             */
            @Override
            public IndexOutput createOutput(String name, IOContext context) throws IOException {
                ensureOpen();

                // This Directory is only supposed to be used during merging,
                // so all writes should have MERGE context, else there is a bug
                // somewhere that is failing to pass down the right IOContext:
                assert context.context == IOContext.Context.MERGE : "got context=" + context.context;

                // Because rateLimiter is bound to a particular merge thread, this method should
                // always be called from that context. Verify this.
                assert mergeThread == Thread.currentThread() : "Not the same merge thread, current="
                        + Thread.currentThread() + ", expected=" + mergeThread;

                // 当往目标目录写入数据的时候 是对 merge进行限流 好像跟当前的写入是2个任务  也就是执行A任务(正常写入)  会抑制 B任务(merge) ???
                return new RateLimitedIndexOutput(rateLimiter, in.createOutput(name, context));
            }
        };
    }

    /**
     * Called whenever the running merges have changed, to set merge IO limits.
     * This method sorts the merge threads by their merge size in
     * descending order and then pauses/unpauses threads from first to last --
     * that way, smaller merges are guaranteed to run before larger ones.
     * 更新 merge线程内部的
     */

    protected synchronized void updateMergeThreads() {

        // Only look at threads that are alive & not in the
        // process of stopping (ie have an active merge):
        final List<MergeThread> activeMerges = new ArrayList<>();

        int threadIdx = 0;
        while (threadIdx < mergeThreads.size()) {
            // 顺便移除失活的线程  实际上每个mergeThread 在完成任务后 会将自己从队列中移除
            final MergeThread mergeThread = mergeThreads.get(threadIdx);
            if (!mergeThread.isAlive()) {
                // Prune any dead threads
                mergeThreads.remove(threadIdx);
                continue;
            }
            activeMerges.add(mergeThread);
            threadIdx++;
        }

        // Sort the merge threads, largest first:
        // 按照线程会merge的大小进行排序
        CollectionUtil.timSort(activeMerges);

        final int activeMergeCount = activeMerges.size();

        // 下面是从小到大排序  实际上就跟那种枚举的方式一样的  就是记录有多少个超过 MIN_BIG_MERGE_MB*1024*1024 大小的线程
        int bigMergeCount = 0;

        for (threadIdx = activeMergeCount - 1; threadIdx >= 0; threadIdx--) {
            MergeThread mergeThread = activeMerges.get(threadIdx);
            if (mergeThread.merge.estimatedMergeBytes > MIN_BIG_MERGE_MB * 1024 * 1024) {
                bigMergeCount = 1 + threadIdx;
                break;
            }
        }

        long now = System.nanoTime();

        StringBuilder message;
        if (verbose()) {
            message = new StringBuilder();
            message.append(String.format(Locale.ROOT, "updateMergeThreads ioThrottle=%s targetMBPerSec=%.1f MB/sec", doAutoIOThrottle, targetMBPerSec));
        } else {
            message = null;
        }

        // 从大到小 开始遍历 merge线程
        for (threadIdx = 0; threadIdx < activeMergeCount; threadIdx++) {
            MergeThread mergeThread = activeMerges.get(threadIdx);

            OneMerge merge = mergeThread.merge;

            // pause the thread if maxThreadCount is smaller than the number of merge threads.
            // 每次同时执行的线程数 是固定的   因为这本身会受限于 IO 所以即使提高并行度 也无法提升性能
            // 这里的逻辑是这样 bigMergeCount - maxThreadCount 对应需要暂停的数量 也就是前几个比较大的merge会先被暂停
            // 当 bigMergeCount 与 maxThreadCount数量持平的时候 是不会阻塞任何线程的 并且小任务是不会被阻塞的
            final boolean doPause = threadIdx < bigMergeCount - maxThreadCount;

            double newMBPerSec;
            // 如果需要暂停 那么IO 吞吐就是0
            if (doPause) {
                newMBPerSec = 0.0;
                // TODO 这神马意思啊  如果指定了  merge的最大段数量 反而要使用 force对应的IO限制  并且这个限制默认是∞ （也就是无限制）
                // TODO 应该是 maxNumSegments 字段只会在 执行forceMergeMBPerSec 时才设置
            } else if (merge.maxNumSegments != -1) {
                newMBPerSec = forceMergeMBPerSec;
                // 无阀门限制 就是 随意写入 不限制吞吐量
            } else if (doAutoIOThrottle == false) {
                newMBPerSec = Double.POSITIVE_INFINITY;
                // 写入的大小本身比较小的情况 就不做限制
            } else if (merge.estimatedMergeBytes < MIN_BIG_MERGE_MB * 1024 * 1024) {
                // Don't rate limit small merges:
                newMBPerSec = Double.POSITIVE_INFINITY;
            } else {
                // 使用正常的IO吞吐量
                newMBPerSec = targetMBPerSec;
            }

            MergeRateLimiter rateLimiter = mergeThread.rateLimiter;
            double curMBPerSec = rateLimiter.getMBPerSec();

            // 输出日志  忽略
            if (verbose()) {
                long mergeStartNS = merge.mergeStartNS;
                if (mergeStartNS == -1) {
                    // IndexWriter didn't start the merge yet:
                    mergeStartNS = now;
                }
                message.append('\n');
                message.append(String.format(Locale.ROOT, "merge thread %s estSize=%.1f MB (written=%.1f MB) runTime=%.1fs (stopped=%.1fs, paused=%.1fs) rate=%s\n",
                        mergeThread.getName(),
                        bytesToMB(merge.estimatedMergeBytes),
                        bytesToMB(rateLimiter.getTotalBytesWritten()),
                        nsToSec(now - mergeStartNS),
                        nsToSec(rateLimiter.getTotalStoppedNS()),
                        nsToSec(rateLimiter.getTotalPausedNS()),
                        rateToString(rateLimiter.getMBPerSec())));

                if (newMBPerSec != curMBPerSec) {
                    if (newMBPerSec == 0.0) {
                        message.append("  now stop");
                    } else if (curMBPerSec == 0.0) {
                        if (newMBPerSec == Double.POSITIVE_INFINITY) {
                            message.append("  now resume");
                        } else {
                            message.append(String.format(Locale.ROOT, "  now resume to %.1f MB/sec", newMBPerSec));
                        }
                    } else {
                        message.append(String.format(Locale.ROOT, "  now change from %.1f MB/sec to %.1f MB/sec", curMBPerSec, newMBPerSec));
                    }
                } else if (curMBPerSec == 0.0) {
                    message.append("  leave stopped");
                } else {
                    message.append(String.format(Locale.ROOT, "  leave running at %.1f MB/sec", curMBPerSec));
                }
            }

            // 设置 阀门的限制
            rateLimiter.setMBPerSec(newMBPerSec);
        }
        if (verbose()) {
            message(message.toString());
        }
    }

    /**
     * 使用一个特殊目录来初始化 merge任务
     *
     * @param directory
     * @throws IOException
     */
    private synchronized void initDynamicDefaults(Directory directory) throws IOException {
        // 确保当前并发度还没有设置   该值默认为-1
        if (maxThreadCount == AUTO_DETECT_MERGES_AND_THREADS) {
            // 非linux系统 默认为true 也就是默认为机械硬盘   linux系统应该是提供了特定的API 便于查询
            boolean spins = IOUtils.spins(directory);

            // Let tests override this to help reproducing a failure on a machine that has a different
            // core count than the one where the test originally failed:
            try {
                String value = System.getProperty(DEFAULT_SPINS_PROPERTY);
                if (value != null) {
                    spins = Boolean.parseBoolean(value);
                }
            } catch (Exception ignored) {
                // that's fine we might hit a SecurityException etc. here just continue
            }
            // 初始化时 先设置默认值 用户可以手动调用setXXX方法设置属性
            setDefaultMaxMergesAndThreads(spins);
            if (verbose()) {
                message("initDynamicDefaults spins=" + spins + " maxThreadCount=" + maxThreadCount + " maxMergeCount=" + maxMergeCount);
            }
        }
    }

<<<<<<< HEAD
    private static String rateToString(double mbPerSec) {
        if (mbPerSec == 0.0) {
            return "stopped";
        } else if (mbPerSec == Double.POSITIVE_INFINITY) {
            return "unlimited";
        } else {
            return String.format(Locale.ROOT, "%.1f MB/sec", mbPerSec);
        }
=======
        success = true;
      } finally {
        if (!success) {
          mergeSource.onMergeFinished(merge);
        }
      }
    }
  }

  /** This is invoked by {@link #merge} to possibly stall the incoming
   *  thread when there are too many merges running or pending.  The 
   *  default behavior is to force this thread, which is producing too
   *  many segments for merging to keep up, to wait until merges catch
   *  up. Applications that can take other less drastic measures, such
   *  as limiting how many threads are allowed to index, can do nothing
   *  here and throttle elsewhere.
   *
   *  If this method wants to stall but the calling thread is a merge
   *  thread, it should return false to tell caller not to kick off
   *  any new merges. */
  protected synchronized boolean maybeStall(MergeSource mergeSource) {
    long startStallTime = 0;
    while (mergeSource.hasPendingMerges() && mergeThreadCount() >= maxMergeCount) {

      // This means merging has fallen too far behind: we
      // have already created maxMergeCount threads, and
      // now there's at least one more merge pending.
      // Note that only maxThreadCount of
      // those created merge threads will actually be
      // running; the rest will be paused (see
      // updateMergeThreads).  We stall this producer
      // thread to prevent creation of new segments,
      // until merging has caught up:

      if (mergeThreads.contains(Thread.currentThread())) {
        // Never stall a merge thread since this blocks the thread from
        // finishing and calling updateMergeThreads, and blocking it
        // accomplishes nothing anyway (it's not really a segment producer):
        return false;
      }

      if (verbose() && startStallTime == 0) {
        message("    too many merges; stalling...");
      }
      startStallTime = System.currentTimeMillis();
      doStall();
    }

    if (verbose() && startStallTime != 0) {
      message("  stalled for " + (System.currentTimeMillis()-startStallTime) + " msec");
    }

    return true;
  }

  /** Called from {@link #maybeStall} to pause the calling thread for a bit. */
  protected synchronized void doStall() {
    try {
      // Defensively wait for only .25 seconds in case we are missing a .notify/All somewhere:
      wait(250);
    } catch (InterruptedException ie) {
      throw new ThreadInterruptedException(ie);
    }
  }

  /** Does the actual merge, by calling {@link org.apache.lucene.index.MergeScheduler.MergeSource#merge} */
  protected void doMerge(MergeSource mergeSource, OneMerge merge) throws IOException {
    mergeSource.merge(merge);
  }

  /** Create and return a new MergeThread */
  protected synchronized MergeThread getMergeThread(MergeSource mergeSource, OneMerge merge) throws IOException {
    final MergeThread thread = new MergeThread(mergeSource, merge);
    thread.setDaemon(true);
    thread.setName("Lucene Merge Thread #" + mergeThreadCount++);
    return thread;
  }

  /**
   * 当merge 操作结束时触发
   * @param mergeSource
   */
  synchronized void runOnMergeFinished(MergeSource mergeSource) {
    // the merge call as well as the merge thread handling in the finally
    // block must be sync'd on CMS otherwise stalling decisions might cause
    // us to miss pending merges
    assert mergeThreads.contains(Thread.currentThread()) : "caller is not a merge thread";
    // Let CMS run new merges if necessary:
    try {
      merge(mergeSource, MergeTrigger.MERGE_FINISHED);
    } catch (AlreadyClosedException ace) {
      // OK
    } catch (IOException ioe) {
      throw new UncheckedIOException(ioe);
    } finally {
      removeMergeThread();
      updateMergeThreads();
      // In case we had stalled indexing, we can now wake up
      // and possibly unstall:
      notifyAll();
    }
  }

  /** Runs a merge thread to execute a single merge, then exits. */
  // 该线程负责实际的 merge工作  而 整个Scheduler 作为一个调节者  一个线程只执行一个merge任务
  protected class MergeThread extends Thread implements Comparable<MergeThread> {
    // 应该是多线程共用该对象
    final MergeSource mergeSource;
    // 应该是当前merge的对象
    final OneMerge merge;
    // merge限流器
    final MergeRateLimiter rateLimiter;

    /** Sole constructor. */
    public MergeThread(MergeSource mergeSource, OneMerge merge) {
      this.mergeSource = mergeSource;
      this.merge = merge;
      // rateLimiter 通过操作 progress 来操控 MergeThread 进而暂停merge动作
      this.rateLimiter = new MergeRateLimiter(merge.getMergeProgress());
>>>>>>> 6eeee8fa
    }

    /**
     * 当关闭该对象时 必须等待所有merge任务结束
     */
    @Override
    public void close() {
        sync();
    }

    /**
     * Wait for any running merge threads to finish. This call is not interruptible as used by {@link #close()}.
     */
    public void sync() {
        boolean interrupted = false;
        try {
            while (true) {
                MergeThread toSync = null;
                synchronized (this) {
                    for (MergeThread t : mergeThreads) {
                        // In case a merge thread is calling us, don't try to sync on
                        // itself, since that will never finish!
                        if (t.isAlive() && t != Thread.currentThread()) {
                            toSync = t;
                            break;
                        }
                    }
                }
                if (toSync != null) {
                    try {
                        // 当前线程要等待目标线程结束
                        toSync.join();
                    } catch (InterruptedException ie) {
                        // ignore this Exception, we will retry until all threads are dead
                        interrupted = true;
                    }
                } else {
                    break;
                }
            }
        } finally {
            // finally, restore interrupt status:
            if (interrupted) Thread.currentThread().interrupt();
        }
    }

    /**
     * Returns the number of merge threads that are alive, ignoring the calling thread
     * if it is a merge thread.  Note that this number is &le; {@link #mergeThreads} size.
     *
     * @lucene.internal 返回当前还有效的 mergeThread 数量
     */
    public synchronized int mergeThreadCount() {
        Thread currentThread = Thread.currentThread();
        int count = 0;
        for (MergeThread mergeThread : mergeThreads) {
            if (currentThread != mergeThread && mergeThread.isAlive() && mergeThread.merge.isAborted() == false) {
                count++;
            }
        }
        return count;
    }

    @Override
    void initialize(InfoStream infoStream, Directory directory) throws IOException {
        super.initialize(infoStream, directory);
        initDynamicDefaults(directory);

    }

    /**
     * 执行merge操作  会专门分配一个merge线程 负责处理任务
     *
     * @param mergeSource the {@link IndexWriter} to obtain the merges from.
     * @param trigger     the {@link MergeTrigger} that caused this merge to happen
     * @throws IOException
     */
    @Override
    public synchronized void merge(MergeSource mergeSource, MergeTrigger trigger) throws IOException {

        if (trigger == MergeTrigger.CLOSING) {
            // Disable throttling on close:
            // 当本次是基于关闭索引触发时 不做IO限制
            targetMBPerSec = MAX_MERGE_MB_PER_SEC;
            updateMergeThreads();
        }

        // First, quickly run through the newly proposed merges
        // and add any orthogonal merges (ie a merge not
        // involving segments already pending to be merged) to
        // the queue.  If we are way behind on merging, many of
        // these newly proposed merges will likely already be
        // registered.

        if (verbose()) {
            message("now merge");
            message("  index(source): " + mergeSource.toString());
        }

        // Iterate, pulling from the IndexWriter's queue of
        // pending merges, until it's empty:
        while (true) {

            // 返回false 代表当前执行任务的线程数过多  忽略本次merge请求
            // 在 maybeStall方法中已经通过不断自旋争取到stall了 下面只要创建对应的任务线程就好
            if (maybeStall(mergeSource) == false) {
                break;
            }

            // 获取下一个待处理的对象
            OneMerge merge = mergeSource.getNextMerge();
            if (merge == null) {
                if (verbose()) {
                    message("  no more merges pending; now return");
                }
                return;
            }

            boolean success = false;
            try {
                // OK to spawn a new merge thread to handle this
                // merge:  就是 new Thread()
                final MergeThread newMergeThread = getMergeThread(mergeSource, merge);
                mergeThreads.add(newMergeThread);

                // 更新rateLimiter阀值
                updateIOThrottle(newMergeThread.merge, newMergeThread.rateLimiter);

                if (verbose()) {
                    message("    launch new thread [" + newMergeThread.getName() + "]");
                }

                newMergeThread.start();
                // 这里是考虑本次传入的merge任务对应的segment大小 因为 并行的merge任务有上限 并且小任务优先执行 这时就可能会暂停一些大任务
                updateMergeThreads();

                success = true;
            } finally {
                if (!success) {
                    // 当任务执行失败时  提前触发钩子
                    mergeSource.onMergeFinished(merge);
                }
            }
        }
    }

    /**
     * This is invoked by {@link #merge} to possibly stall the incoming
     * thread when there are too many merges running or pending.  The
     * default behavior is to force this thread, which is producing too
     * many segments for merging to keep up, to wait until merges catch
     * up. Applications that can take other less drastic measures, such
     * as limiting how many threads are allowed to index, can do nothing
     * here and throttle elsewhere.
     * <p>
     * If this method wants to stall but the calling thread is a merge
     * thread, it should return false to tell caller not to kick off
     * any new merges.
     * 是否占据摊位成功
     * 该方法是起保护作用的  避免在某一时刻触发了太多的merge
     */
    protected synchronized boolean maybeStall(MergeSource mergeSource) {
        long startStallTime = 0;
        // 当前已经有一些等待中的merge任务了  并且 当前merge线程数也达到了限制值 不应该继续创建merge线程
        while (mergeSource.hasPendingMerges() && mergeThreadCount() >= maxMergeCount) {

            // This means merging has fallen too far behind: we
            // have already created maxMergeCount threads, and
            // now there's at least one more merge pending.
            // Note that only maxThreadCount of
            // those created merge threads will actually be
            // running; the rest will be paused (see
            // updateMergeThreads).  We stall this producer
            // thread to prevent creation of new segments,
            // until merging has caught up:

            // 每个merge线程在完成任务后会尝试创建新的merge任务  当线程数过多的时候 就拒绝merge线程的自创建过程
            if (mergeThreads.contains(Thread.currentThread())) {
                // Never stall a merge thread since this blocks the thread from
                // finishing and calling updateMergeThreads, and blocking it
                // accomplishes nothing anyway (it's not really a segment producer):
                return false;
            }

            if (verbose() && startStallTime == 0) {
                message("    too many merges; stalling...");
            }
            startStallTime = System.currentTimeMillis();
            // wait 等待空出摊位 （释放锁）
            doStall();
        }

        if (verbose() && startStallTime != 0) {
            message("  stalled for " + (System.currentTimeMillis() - startStallTime) + " msec");
        }

        return true;
    }

    /**
     * Called from {@link #maybeStall} to pause the calling thread for a bit.
     */
    protected synchronized void doStall() {
        try {
            // Defensively wait for only .25 seconds in case we are missing a .notify/All somewhere:
            // 当某个线程完成任务时 调用 notifyAll()
            wait(250);
        } catch (InterruptedException ie) {
            throw new ThreadInterruptedException(ie);
        }
    }

    /**
     * Does the actual merge, by calling {@link org.apache.lucene.index.MergeScheduler.MergeSource#merge}
     */
    protected void doMerge(MergeSource mergeSource, OneMerge merge) throws IOException {
        mergeSource.merge(merge);
    }

    /**
     * Create and return a new MergeThread
     */
    protected synchronized MergeThread getMergeThread(MergeSource mergeSource, OneMerge merge) throws IOException {
        final MergeThread thread = new MergeThread(mergeSource, merge);
        thread.setDaemon(true);
        thread.setName("Lucene Merge Thread #" + mergeThreadCount++);
        return thread;
    }

    /**
     * merge结束时触发该方法
     *
     * @param mergeSource
     */
    synchronized void runOnMergeFinished(MergeSource mergeSource) {
        // the merge call as well as the merge thread handling in the finally
        // block must be sync'd on CMS otherwise stalling decisions might cause
        // us to miss pending merges
        assert mergeThreads.contains(Thread.currentThread()) : "caller is not a merge thread";
        // Let CMS run new merges if necessary:
        try {
            merge(mergeSource, MergeTrigger.MERGE_FINISHED);
        } catch (AlreadyClosedException ace) {
            // OK
        } catch (IOException ioe) {
            throw new UncheckedIOException(ioe);
        } finally {
            // 本线程已经完成使命 所以从队列中移除
            removeMergeThread();
            updateMergeThreads();
            // In case we had stalled indexing, we can now wake up
            // and possibly unstall:
            notifyAll();
        }
    }

    /**
     * Runs a merge thread to execute a single merge, then exits.
     */
    // 每个线程在执行完任务后会自动从 Source中获取下一个任务  并生成一个新的线程
    protected class MergeThread extends Thread implements Comparable<MergeThread> {
        final MergeSource mergeSource;
        final OneMerge merge;
        final MergeRateLimiter rateLimiter;

        /**
         * Sole constructor.
         */
        public MergeThread(MergeSource mergeSource, OneMerge merge) {
            this.mergeSource = mergeSource;
            this.merge = merge;
            // rateLimiter 不会直接操作线程 而是通过 Progress  并且 progress 内部还统计了基于各种原因暂停的时长
            this.rateLimiter = new MergeRateLimiter(merge.getMergeProgress());
        }

        @Override
        public int compareTo(MergeThread other) {
            // Larger merges sort first:
            return Long.compare(other.merge.estimatedMergeBytes, merge.estimatedMergeBytes);
        }

        @Override
        public void run() {
            try {
                if (verbose()) {
                    message("  merge thread: start");
                }

                // 就是 source.merge(merge)   (委托)
                doMerge(mergeSource, merge);

                if (verbose()) {
                    message("  merge thread: done");
                }
                // 这里会触发新一轮的merge 并创建新的线程  然后释放原来的线程
                runOnMergeFinished(mergeSource);
            } catch (Throwable exc) {
                if (exc instanceof MergePolicy.MergeAbortedException) {
                    // OK to ignore
                } else if (suppressExceptions == false) {
                    // suppressExceptions is normally only set during
                    // testing.
                    handleMergeException(exc);
                }
            }
        }
    }

    /**
     * Called when an exception is hit in a background merge
     * thread
     */
    protected void handleMergeException(Throwable exc) {
        throw new MergePolicy.MergeException(exc);
    }

<<<<<<< HEAD
    private boolean suppressExceptions;

    /**
     * Used for testing
     */
    void setSuppressExceptions() {
        if (verbose()) {
            message("will suppress merge exceptions");
        }
        suppressExceptions = true;
    }
=======
        // 默认 操作是  MergeSource.merge()  MergeSource 默认实现就是最核心的 IndexWriter
        doMerge(mergeSource, merge);
>>>>>>> 6eeee8fa

    /**
     * Used for testing
     */
    void clearSuppressExceptions() {
        if (verbose()) {
<<<<<<< HEAD
            message("will not suppress merge exceptions");
        }
        suppressExceptions = false;
    }

    @Override
    public String toString() {
        StringBuilder sb = new StringBuilder(getClass().getSimpleName() + ": ");
        sb.append("maxThreadCount=").append(maxThreadCount).append(", ");
        sb.append("maxMergeCount=").append(maxMergeCount).append(", ");
        sb.append("ioThrottle=").append(doAutoIOThrottle);
        return sb.toString();
    }

    /**
     * 是否是挤压的数据
     *
     * @param now
     * @param merge
     * @return
     */
    private boolean isBacklog(long now, OneMerge merge) {
        double mergeMB = bytesToMB(merge.estimatedMergeBytes);
=======
          message("  merge thread: done");
        }
        // 触发钩子
        runOnMergeFinished(mergeSource);
      } catch (Throwable exc) {
        if (exc instanceof MergePolicy.MergeAbortedException) {
          // OK to ignore
        } else if (suppressExceptions == false) {
          // suppressExceptions is normally only set during
          // testing.
          handleMergeException(exc);
        }
      }
    }
  }

  /** Called when an exception is hit in a background merge
   *  thread */
  protected void handleMergeException(Throwable exc) {
    throw new MergePolicy.MergeException(exc);
  }

  private boolean suppressExceptions;

  /** Used for testing */
  void setSuppressExceptions() {
    if (verbose()) {
      message("will suppress merge exceptions");
    }
    suppressExceptions = true;
  }

  /** Used for testing */
  void clearSuppressExceptions() {
    if (verbose()) {
      message("will not suppress merge exceptions");
    }
    suppressExceptions = false;
  }
  
  @Override
  public String toString() {
    StringBuilder sb = new StringBuilder(getClass().getSimpleName() + ": ");
    sb.append("maxThreadCount=").append(maxThreadCount).append(", ");    
    sb.append("maxMergeCount=").append(maxMergeCount).append(", ");    
    sb.append("ioThrottle=").append(doAutoIOThrottle);
    return sb.toString();
  }

  private boolean isBacklog(long now, OneMerge merge) {
    double mergeMB = bytesToMB(merge.estimatedMergeBytes);
    for (MergeThread mergeThread : mergeThreads) {
      long mergeStartNS = mergeThread.merge.mergeStartNS;
      if (mergeThread.isAlive() && mergeThread.merge != merge &&
          mergeStartNS != -1 &&
          mergeThread.merge.estimatedMergeBytes >= MIN_BIG_MERGE_MB*1024*1024 &&
          nsToSec(now-mergeStartNS) > 3.0) {
        double otherMergeMB = bytesToMB(mergeThread.merge.estimatedMergeBytes);
        double ratio = otherMergeMB / mergeMB;
        if (ratio > 0.3 && ratio < 3.0) {
          return true;
        }
      }
    }

    return false;
  }

  /** Tunes IO throttle when a new merge starts. */
  private synchronized void updateIOThrottle(OneMerge newMerge, MergeRateLimiter rateLimiter) throws IOException {
    if (doAutoIOThrottle == false) {
      return;
    }

    double mergeMB = bytesToMB(newMerge.estimatedMergeBytes);
    if (mergeMB < MIN_BIG_MERGE_MB) {
      // Only watch non-trivial merges for throttling; this is safe because the MP must eventually
      // have to do larger merges:
      return;
    }

    long now = System.nanoTime();

    // Simplistic closed-loop feedback control: if we find any other similarly
    // sized merges running, then we are falling behind, so we bump up the
    // IO throttle, else we lower it:
    boolean newBacklog = isBacklog(now, newMerge);

    boolean curBacklog = false;

    if (newBacklog == false) {
      if (mergeThreads.size() > maxThreadCount) {
        // If there are already more than the maximum merge threads allowed, count that as backlog:
        curBacklog = true;
      } else {
        // Now see if any still-running merges are backlog'd:
>>>>>>> 6eeee8fa
        for (MergeThread mergeThread : mergeThreads) {
            // 获取每个 merge任务的开始时间
            long mergeStartNS = mergeThread.merge.mergeStartNS;

            if (mergeThread.isAlive() &&  // 当前merge还在工作中
                    mergeThread.merge != merge && // merge对象不同
                    mergeStartNS != -1 &&  // 当前任务已经开始了
                    mergeThread.merge.estimatedMergeBytes >= MIN_BIG_MERGE_MB * 1024 * 1024 &&  // 本次merge的是一个大segment  (大块segment的merge操作是会被暂停的)
                    nsToSec(now - mergeStartNS) > 3.0) {  // 代表该segment首次启动的时间到现在已经超过3秒了  也就认为该任务在中途被暂停过
                double otherMergeMB = bytesToMB(mergeThread.merge.estimatedMergeBytes);
                double ratio = otherMergeMB / mergeMB;   // 本次要处理的大小 是之前segment的 0.3 和 3.0 之间   啥意思???
                if (ratio > 0.3 && ratio < 3.0) {
                    return true;
                }
            }
        }

        return false;
    }

    /**
     * Tunes IO throttle when a new merge starts.
     * 更新IO阀值
     */
    private synchronized void updateIOThrottle(OneMerge newMerge, MergeRateLimiter rateLimiter) throws IOException {
        if (doAutoIOThrottle == false) {
            return;
        }

        double mergeMB = bytesToMB(newMerge.estimatedMergeBytes);
        // 本次merge的不是一个大块的segment 不需要进行限流
        if (mergeMB < MIN_BIG_MERGE_MB) {
            // Only watch non-trivial merges for throttling; this is safe because the MP must eventually
            // have to do larger merges:
            return;
        }

        long now = System.nanoTime();

        // 看来下面的逻辑 跟新传入的merge大小有很大关系 比如 应该是之前的积压才导致传入的 segment 特别大之类的

        // Simplistic closed-loop feedback control: if we find any other similarly
        // sized merges running, then we are falling behind, so we bump up the
        // IO throttle, else we lower it:
        // 代表有某些大块的segment 任务  执行了很长时间 (可能是因为中断的原因)
        boolean newBacklog = isBacklog(now, newMerge);

        boolean curBacklog = false;

        // 检测就当前执行的任务 中是否有积压数据    TODO 思考下 当前几个segment中有几个的大小相近有什么深层含义  应该是这样  如果正常执行那么某个segment的大小应该会明显小于其他的segment
        if (newBacklog == false) {
            // 当前线程数超过了最大值  就认为肯定发生了积压事件
            if (mergeThreads.size() > maxThreadCount) {
                // If there are already more than the maximum merge threads allowed, count that as backlog:
                curBacklog = true;
            } else {
                // Now see if any still-running merges are backlog'd:
                // 检测是否某个任务处于积压状态
                for (MergeThread mergeThread : mergeThreads) {
                    if (isBacklog(now, mergeThread.merge)) {
                        curBacklog = true;
                        break;
                    }
                }
            }
        }

        double curMBPerSec = targetMBPerSec;

        // 如果新的merge任务 检测出了积压状态
        if (newBacklog) {
            // This new merge adds to the backlog: increase IO throttle by 20%
            // 提高IO的阀值 避免被限流
            targetMBPerSec *= 1.20;
            if (targetMBPerSec > MAX_MERGE_MB_PER_SEC) {
                targetMBPerSec = MAX_MERGE_MB_PER_SEC;
            }
            if (verbose()) {
                if (curMBPerSec == targetMBPerSec) {
                    message(String.format(Locale.ROOT, "io throttle: new merge backlog; leave IO rate at ceiling %.1f MB/sec", targetMBPerSec));
                } else {
                    message(String.format(Locale.ROOT, "io throttle: new merge backlog; increase IO rate to %.1f MB/sec", targetMBPerSec));
                }
            }
            // 当前已经处在积压状态 只是打印日志
        } else if (curBacklog) {
            // We still have an existing backlog; leave the rate as is:
            if (verbose()) {
                message(String.format(Locale.ROOT, "io throttle: current merge backlog; leave IO rate at %.1f MB/sec",
                        targetMBPerSec));
            }
            // 没有发生积压 那么就减小IO 阀值
        } else {
            // We are not falling behind: decrease IO throttle by 10%
            targetMBPerSec /= 1.10;
            if (targetMBPerSec < MIN_MERGE_MB_PER_SEC) {
                targetMBPerSec = MIN_MERGE_MB_PER_SEC;
            }
            if (verbose()) {
                if (curMBPerSec == targetMBPerSec) {
                    message(String.format(Locale.ROOT, "io throttle: no merge backlog; leave IO rate at floor %.1f MB/sec", targetMBPerSec));
                } else {
                    message(String.format(Locale.ROOT, "io throttle: no merge backlog; decrease IO rate to %.1f MB/sec", targetMBPerSec));
                }
            }
        }

        double rate;

        if (newMerge.maxNumSegments != -1) {
            rate = forceMergeMBPerSec;
        } else {
            rate = targetMBPerSec;
        }
        // 这里设置不重要 因为马上就会调用 updateMergeThread 将所有任务的时间重置
        rateLimiter.setMBPerSec(rate);
        targetMBPerSecChanged();
    }

    /**
     * Subclass can override to tweak targetMBPerSec.
     */
    protected void targetMBPerSecChanged() {
    }

    private static double nsToSec(long ns) {
        return ns / 1000000000.0;
    }

    private static double bytesToMB(long bytes) {
        return bytes / 1024. / 1024.;
    }
}<|MERGE_RESOLUTION|>--- conflicted
+++ resolved
@@ -36,163 +36,22 @@
 import org.apache.lucene.util.InfoStream;
 import org.apache.lucene.util.ThreadInterruptedException;
 
-/**
- * A {@link MergeScheduler} that runs each merge using a
- * separate thread.
+/** A {@link MergeScheduler} that runs each merge using a
+ *  separate thread.
  *
- * <p>Specify the max number of threads that may run at
- * once, and the maximum number of simultaneous merges
- * with {@link #setMaxMergesAndThreads}.</p>
+ *  <p>Specify the max number of threads that may run at
+ *  once, and the maximum number of simultaneous merges
+ *  with {@link #setMaxMergesAndThreads}.</p>
  *
- * <p>If the number of merges exceeds the max number of threads
- * then the largest merges are paused until one of the smaller
- * merges completes.</p>
+ *  <p>If the number of merges exceeds the max number of threads 
+ *  then the largest merges are paused until one of the smaller
+ *  merges completes.</p>
  *
- * <p>If more than {@link #getMaxMergeCount} merges are
- * requested then this class will forcefully throttle the
- * incoming threads by pausing until one more merges
- * complete.</p>
+ *  <p>If more than {@link #getMaxMergeCount} merges are
+ *  requested then this class will forcefully throttle the
+ *  incoming threads by pausing until one more merges
+ *  complete.</p>
  *
-<<<<<<< HEAD
- * <p>This class attempts to detect whether the index is
- * on rotational storage (traditional hard drive) or not
- * (e.g. solid-state disk) and changes the default max merge
- * and thread count accordingly.  This detection is currently
- * Linux-only, and relies on the OS to put the right value
- * into /sys/block/&lt;dev&gt;/block/rotational.  For all
- * other operating systems it currently assumes a rotational
- * disk for backwards compatibility.  To enable default
- * settings for spinning or solid state disks for such
- * operating systems, use {@link #setDefaultMaxMergesAndThreads(boolean)}.
- * 并发merge 对象
- */
-public class ConcurrentMergeScheduler extends MergeScheduler {
-
-    /**
-     * Dynamic default for {@code maxThreadCount} and {@code maxMergeCount},
-     * used to detect whether the index is backed by an SSD or rotational disk and
-     * set {@code maxThreadCount} accordingly.  If it's an SSD,
-     * {@code maxThreadCount} is set to {@code max(1, min(4, cpuCoreCount/2))},
-     * otherwise 1.  Note that detection only currently works on
-     * Linux; other platforms will assume the index is not on an SSD.
-     */
-    public static final int AUTO_DETECT_MERGES_AND_THREADS = -1;
-
-    /**
-     * Used for testing.
-     *
-     * @lucene.internal
-     */
-    public static final String DEFAULT_CPU_CORE_COUNT_PROPERTY = "lucene.cms.override_core_count";
-
-    /**
-     * Used for testing.
-     *
-     * @lucene.internal
-     */
-    public static final String DEFAULT_SPINS_PROPERTY = "lucene.cms.override_spins";
-
-    /**
-     * List of currently active {@link MergeThread}s.
-     */
-    protected final List<MergeThread> mergeThreads = new ArrayList<>();
-
-    // Max number of merge threads allowed to be running at
-    // once.  When there are more merges then this, we
-    // forcefully pause the larger ones, letting the smaller
-    // ones run, up until maxMergeCount merges at which point
-    // we forcefully pause incoming threads (that presumably
-    // are the ones causing so much merging).
-    // 仅是针对 大块的segment 的merge工作  如果数量超过了 maxThreadCount 那么只有部分大任务能正常执行
-    private int maxThreadCount = AUTO_DETECT_MERGES_AND_THREADS;
-
-    // Max number of merges we accept before forcefully
-    // throttling the incoming threads
-    private int maxMergeCount = AUTO_DETECT_MERGES_AND_THREADS;
-
-    /**
-     * How many {@link MergeThread}s have kicked off (this is use
-     * to name them).
-     */
-    protected int mergeThreadCount;
-
-    /**
-     * Floor for IO write rate limit (we will never go any lower than this)
-     */
-    private static final double MIN_MERGE_MB_PER_SEC = 5.0;
-
-    /**
-     * Ceiling for IO write rate limit (we will never go any higher than this)
-     * 虽然是一个有效值  但是一般情况下实际上无法超越这个IO限制值了  ==  不做限制
-     */
-    private static final double MAX_MERGE_MB_PER_SEC = 10240.0;
-
-    /**
-     * Initial value for IO write rate limit when doAutoIOThrottle is true
-     */
-    private static final double START_MB_PER_SEC = 20.0;
-
-    /**
-     * Merges below this size are not counted in the maxThreadCount, i.e. they can freely run in their own thread (up until maxMergeCount).
-     * 超过该值的segment的合并优先级会比较低  每当有一个相对较小的segment 合并任务被创建时  会优先执行小任务 而暂停大任务
-     * 并且只针对超过该大小的segment的合并采用限流策略
-     */
-    private static final double MIN_BIG_MERGE_MB = 50.0;
-
-    /**
-     * Current IO writes throttle rate
-     * 正常的 IO 吞吐量
-     */
-    protected double targetMBPerSec = START_MB_PER_SEC;
-
-    /**
-     * true if we should rate-limit writes for each merge
-     */
-    private boolean doAutoIOThrottle = true;
-
-    /**
-     * 当触发强制写入时  对IO 没有限制
-     */
-    private double forceMergeMBPerSec = Double.POSITIVE_INFINITY;
-
-    /**
-     * Sole constructor, with all settings set to default
-     * values.
-     */
-    public ConcurrentMergeScheduler() {
-    }
-
-    /**
-     * Expert: directly set the maximum number of merge threads and
-     * simultaneous merges allowed.
-     * 设置 merge 并行度
-     *
-     * @param maxMergeCount  the max # simultaneous merges that are allowed.
-     *                       If a merge is necessary yet we already have this many
-     *                       threads running, the incoming thread (that is calling
-     *                       add/updateDocument) will block until a merge thread
-     *                       has completed.  Note that we will only run the
-     *                       smallest <code>maxThreadCount</code> merges at a time.
-     * @param maxThreadCount the max # simultaneous merge threads that should
-     *                       be running at once.  This must be &lt;= <code>maxMergeCount</code>
-     */
-    public synchronized void setMaxMergesAndThreads(int maxMergeCount, int maxThreadCount) {
-        if (maxMergeCount == AUTO_DETECT_MERGES_AND_THREADS && maxThreadCount == AUTO_DETECT_MERGES_AND_THREADS) {
-            // OK
-            this.maxMergeCount = AUTO_DETECT_MERGES_AND_THREADS;
-            this.maxThreadCount = AUTO_DETECT_MERGES_AND_THREADS;
-            // 必须同时设置成 -1 才有效 否则认为是参数设置异常
-        } else if (maxMergeCount == AUTO_DETECT_MERGES_AND_THREADS) {
-            throw new IllegalArgumentException("both maxMergeCount and maxThreadCount must be AUTO_DETECT_MERGES_AND_THREADS");
-        } else if (maxThreadCount == AUTO_DETECT_MERGES_AND_THREADS) {
-            throw new IllegalArgumentException("both maxMergeCount and maxThreadCount must be AUTO_DETECT_MERGES_AND_THREADS");
-        } else {
-            if (maxThreadCount < 1) {
-                throw new IllegalArgumentException("maxThreadCount should be at least 1");
-            }
-            if (maxMergeCount < 1) {
-                throw new IllegalArgumentException("maxMergeCount should be at least 1");
-=======
  *  <p>This class attempts to detect whether the index is
  *  on rotational storage (traditional hard drive) or not
  *  (e.g. solid-state disk) and changes the default max merge
@@ -533,360 +392,170 @@
               message.append("  now resume");
             } else {
               message.append(String.format(Locale.ROOT, "  now resume to %.1f MB/sec", newMBPerSec));
->>>>>>> 6eeee8fa
             }
-            if (maxThreadCount > maxMergeCount) {
-                throw new IllegalArgumentException("maxThreadCount should be <= maxMergeCount (= " + maxMergeCount + ")");
+          } else {
+            message.append(String.format(Locale.ROOT, "  now change from %.1f MB/sec to %.1f MB/sec", curMBPerSec, newMBPerSec));
+          }
+        } else if (curMBPerSec == 0.0) {
+          message.append("  leave stopped");
+        } else {
+          message.append(String.format(Locale.ROOT, "  leave running at %.1f MB/sec", curMBPerSec));
+        }
+      }
+
+      rateLimiter.setMBPerSec(newMBPerSec);
+    }
+    if (verbose()) {
+      message(message.toString());
+    }
+  }
+
+  private synchronized void initDynamicDefaults(Directory directory) throws IOException {
+    if (maxThreadCount == AUTO_DETECT_MERGES_AND_THREADS) {
+      boolean spins = IOUtils.spins(directory);
+
+      // Let tests override this to help reproducing a failure on a machine that has a different
+      // core count than the one where the test originally failed:
+      try {
+        String value = System.getProperty(DEFAULT_SPINS_PROPERTY);
+        if (value != null) {
+          spins = Boolean.parseBoolean(value);
+        }
+      } catch (Exception ignored) {
+        // that's fine we might hit a SecurityException etc. here just continue
+      }
+      setDefaultMaxMergesAndThreads(spins);
+      if (verbose()) {
+        message("initDynamicDefaults spins=" + spins + " maxThreadCount=" + maxThreadCount + " maxMergeCount=" + maxMergeCount);
+      }
+    }
+  }
+
+  private static String rateToString(double mbPerSec) {
+    if (mbPerSec == 0.0) {
+      return "stopped";
+    } else if (mbPerSec == Double.POSITIVE_INFINITY) {
+      return "unlimited";
+    } else {
+      return String.format(Locale.ROOT, "%.1f MB/sec", mbPerSec);
+    }
+  }
+
+  @Override
+  public void close() {
+    sync();
+  }
+
+  /** Wait for any running merge threads to finish. This call is not interruptible as used by {@link #close()}. */
+  public void sync() {
+    boolean interrupted = false;
+    try {
+      while (true) {
+        MergeThread toSync = null;
+        synchronized (this) {
+          for (MergeThread t : mergeThreads) {
+            // In case a merge thread is calling us, don't try to sync on
+            // itself, since that will never finish!
+            if (t.isAlive() && t != Thread.currentThread()) {
+              toSync = t;
+              break;
             }
-            this.maxThreadCount = maxThreadCount;
-            this.maxMergeCount = maxMergeCount;
-        }
-    }
-
-    /**
-     * Sets max merges and threads to proper defaults for rotational
-     * or non-rotational storage.
-     *
-     * @param spins true to set defaults best for traditional rotatational storage (spinning disks),
-     *              else false (e.g. for solid-state disks)
-     *              根据是否是 机械硬盘/固态硬盘  设置写入线程数
-     */
-    public synchronized void setDefaultMaxMergesAndThreads(boolean spins) {
-        if (spins) {
-            // 实际上因为 机械硬盘的旋转机制 是不适合使用多线程执行IO 的 所以这里指定了线程数为 1
-            maxThreadCount = 1;
-            maxMergeCount = 6;
+          }
+        }
+        if (toSync != null) {
+          try {
+            toSync.join();
+          } catch (InterruptedException ie) {
+            // ignore this Exception, we will retry until all threads are dead
+            interrupted = true;
+          }
         } else {
-            // 只有固态硬盘这种才适合真正使用多线程进行 IO 操作
-            int coreCount = Runtime.getRuntime().availableProcessors();
-
-            // Let tests override this to help reproducing a failure on a machine that has a different
-            // core count than the one where the test originally failed:
-            try {
-                String value = System.getProperty(DEFAULT_CPU_CORE_COUNT_PROPERTY);
-                if (value != null) {
-                    coreCount = Integer.parseInt(value);
-                }
-            } catch (Throwable ignored) {
-            }
-
-            maxThreadCount = Math.max(1, Math.min(4, coreCount / 2));
-            maxMergeCount = maxThreadCount + 5;
-        }
-    }
-
-    /**
-     * Set the per-merge IO throttle rate for forced merges (default: {@code Double.POSITIVE_INFINITY}).
-     */
-    // 当触发强制merge时 使用的吞吐量
-    public synchronized void setForceMergeMBPerSec(double v) {
-        forceMergeMBPerSec = v;
-        // 该方法会清理 已经失活的线程  以及根据当前参数重新计算 rateLimiter限制值的功能
+          break;
+        }
+      }
+    } finally {
+      // finally, restore interrupt status:
+      if (interrupted) Thread.currentThread().interrupt();
+    }
+  }
+
+  /**
+   * Returns the number of merge threads that are alive, ignoring the calling thread
+   * if it is a merge thread.  Note that this number is &le; {@link #mergeThreads} size.
+   *
+   * @lucene.internal
+   */
+  public synchronized int mergeThreadCount() {
+    Thread currentThread = Thread.currentThread();
+    int count = 0;
+    for (MergeThread mergeThread : mergeThreads) {
+      if (currentThread != mergeThread && mergeThread.isAlive() && mergeThread.merge.isAborted() == false) {
+        count++;
+      }
+    }
+    return count;
+  }
+
+  @Override
+  void initialize(InfoStream infoStream, Directory directory) throws IOException {
+    super.initialize(infoStream, directory);
+    initDynamicDefaults(directory);
+
+  }
+
+  @Override
+  public synchronized void merge(MergeSource mergeSource, MergeTrigger trigger) throws IOException {
+
+    if (trigger == MergeTrigger.CLOSING) {
+      // Disable throttling on close:
+      targetMBPerSec = MAX_MERGE_MB_PER_SEC;
+      updateMergeThreads();
+    }
+
+    // First, quickly run through the newly proposed merges
+    // and add any orthogonal merges (ie a merge not
+    // involving segments already pending to be merged) to
+    // the queue.  If we are way behind on merging, many of
+    // these newly proposed merges will likely already be
+    // registered.
+
+    if (verbose()) {
+      message("now merge");
+      message("  index(source): " + mergeSource.toString());
+    }
+    
+    // Iterate, pulling from the IndexWriter's queue of
+    // pending merges, until it's empty:
+    while (true) {
+
+      if (maybeStall(mergeSource) == false) {
+        break;
+      }
+
+      OneMerge merge = mergeSource.getNextMerge();
+      if (merge == null) {
+        if (verbose()) {
+          message("  no more merges pending; now return");
+        }
+        return;
+      }
+
+      boolean success = false;
+      try {
+        // OK to spawn a new merge thread to handle this
+        // merge:
+        final MergeThread newMergeThread = getMergeThread(mergeSource, merge);
+        mergeThreads.add(newMergeThread);
+
+        updateIOThrottle(newMergeThread.merge, newMergeThread.rateLimiter);
+
+        if (verbose()) {
+          message("    launch new thread [" + newMergeThread.getName() + "]");
+        }
+
+        newMergeThread.start();
         updateMergeThreads();
-    }
-
-    /**
-     * Get the per-merge IO throttle rate for forced merges.
-     */
-    public synchronized double getForceMergeMBPerSec() {
-        return forceMergeMBPerSec;
-    }
-
-    /**
-     * Turn on dynamic IO throttling, to adaptively rate limit writes
-     * bytes/sec to the minimal rate necessary so merges do not fall behind.
-     * By default this is enabled.
-     */
-    // 开启动态调节阀门的功能  也就是开启限流
-    public synchronized void enableAutoIOThrottle() {
-        doAutoIOThrottle = true;
-        targetMBPerSec = START_MB_PER_SEC;
-        updateMergeThreads();
-    }
-
-    /**
-     * Turn off auto IO throttling.
-     *
-     * @see #enableAutoIOThrottle
-     */
-    public synchronized void disableAutoIOThrottle() {
-        doAutoIOThrottle = false;
-        updateMergeThreads();
-    }
-
-    /**
-     * Returns true if auto IO throttling is currently enabled.
-     */
-    public synchronized boolean getAutoIOThrottle() {
-        return doAutoIOThrottle;
-    }
-
-    /**
-     * Returns the currently set per-merge IO writes rate limit, if {@link #enableAutoIOThrottle}
-     * was called, else {@code Double.POSITIVE_INFINITY}.
-     */
-    // 返回当前的阀门限值  如果没有开启限流功能 返回  无限
-    public synchronized double getIORateLimitMBPerSec() {
-        if (doAutoIOThrottle) {
-            return targetMBPerSec;
-        } else {
-            return Double.POSITIVE_INFINITY;
-        }
-    }
-
-    /**
-     * Returns {@code maxThreadCount}.
-     *
-     * @see #setMaxMergesAndThreads(int, int)
-     */
-    public synchronized int getMaxThreadCount() {
-        return maxThreadCount;
-    }
-
-    /**
-     * See {@link #setMaxMergesAndThreads}.
-     */
-    public synchronized int getMaxMergeCount() {
-        return maxMergeCount;
-    }
-
-    /**
-     * Removes the calling thread from the active merge threads.
-     */
-    // 看来每个merge线程都会关联到同一个 scheduler对象 然后每个线程在执行完任务后 主动调用该方法 从而释放引用 (否则线程长时间无法释放 会占用资源  所以很多维护线程的都是配合 WeakReference )
-    synchronized void removeMergeThread() {
-        Thread currentThread = Thread.currentThread();
-        // Paranoia: don't trust Thread.equals:
-        for (int i = 0; i < mergeThreads.size(); i++) {
-            if (mergeThreads.get(i) == currentThread) {
-                mergeThreads.remove(i);
-                return;
-            }
-        }
-
-        assert false : "merge thread " + currentThread + " was not found";
-    }
-
-    /**
-     * 将merge 对象包装成 一个 directory 这样就可以使用一些类似 过滤器之类的来处理该对象
-     *
-     * @param merge
-     * @param in
-     * @return
-     */
-    @Override
-    public Directory wrapForMerge(OneMerge merge, Directory in) {
-        // 必须由merge线程自己调用
-        Thread mergeThread = Thread.currentThread();
-        if (!MergeThread.class.isInstance(mergeThread)) {
-            throw new AssertionError("wrapForMerge should be called from MergeThread. Current thread: "
-                    + mergeThread);
-        }
-
-        // Return a wrapped Directory which has rate-limited output.    获取线程携带的 限流对象
-        RateLimiter rateLimiter = ((MergeThread) mergeThread).rateLimiter;
-        return new FilterDirectory(in) {
-
-            /**
-             * 这里增强了往目录中写入的逻辑
-             * @param name
-             * @param context
-             * @return
-             * @throws IOException
-             */
-            @Override
-            public IndexOutput createOutput(String name, IOContext context) throws IOException {
-                ensureOpen();
-
-                // This Directory is only supposed to be used during merging,
-                // so all writes should have MERGE context, else there is a bug
-                // somewhere that is failing to pass down the right IOContext:
-                assert context.context == IOContext.Context.MERGE : "got context=" + context.context;
-
-                // Because rateLimiter is bound to a particular merge thread, this method should
-                // always be called from that context. Verify this.
-                assert mergeThread == Thread.currentThread() : "Not the same merge thread, current="
-                        + Thread.currentThread() + ", expected=" + mergeThread;
-
-                // 当往目标目录写入数据的时候 是对 merge进行限流 好像跟当前的写入是2个任务  也就是执行A任务(正常写入)  会抑制 B任务(merge) ???
-                return new RateLimitedIndexOutput(rateLimiter, in.createOutput(name, context));
-            }
-        };
-    }
-
-    /**
-     * Called whenever the running merges have changed, to set merge IO limits.
-     * This method sorts the merge threads by their merge size in
-     * descending order and then pauses/unpauses threads from first to last --
-     * that way, smaller merges are guaranteed to run before larger ones.
-     * 更新 merge线程内部的
-     */
-
-    protected synchronized void updateMergeThreads() {
-
-        // Only look at threads that are alive & not in the
-        // process of stopping (ie have an active merge):
-        final List<MergeThread> activeMerges = new ArrayList<>();
-
-        int threadIdx = 0;
-        while (threadIdx < mergeThreads.size()) {
-            // 顺便移除失活的线程  实际上每个mergeThread 在完成任务后 会将自己从队列中移除
-            final MergeThread mergeThread = mergeThreads.get(threadIdx);
-            if (!mergeThread.isAlive()) {
-                // Prune any dead threads
-                mergeThreads.remove(threadIdx);
-                continue;
-            }
-            activeMerges.add(mergeThread);
-            threadIdx++;
-        }
-
-        // Sort the merge threads, largest first:
-        // 按照线程会merge的大小进行排序
-        CollectionUtil.timSort(activeMerges);
-
-        final int activeMergeCount = activeMerges.size();
-
-        // 下面是从小到大排序  实际上就跟那种枚举的方式一样的  就是记录有多少个超过 MIN_BIG_MERGE_MB*1024*1024 大小的线程
-        int bigMergeCount = 0;
-
-        for (threadIdx = activeMergeCount - 1; threadIdx >= 0; threadIdx--) {
-            MergeThread mergeThread = activeMerges.get(threadIdx);
-            if (mergeThread.merge.estimatedMergeBytes > MIN_BIG_MERGE_MB * 1024 * 1024) {
-                bigMergeCount = 1 + threadIdx;
-                break;
-            }
-        }
-
-        long now = System.nanoTime();
-
-        StringBuilder message;
-        if (verbose()) {
-            message = new StringBuilder();
-            message.append(String.format(Locale.ROOT, "updateMergeThreads ioThrottle=%s targetMBPerSec=%.1f MB/sec", doAutoIOThrottle, targetMBPerSec));
-        } else {
-            message = null;
-        }
-
-        // 从大到小 开始遍历 merge线程
-        for (threadIdx = 0; threadIdx < activeMergeCount; threadIdx++) {
-            MergeThread mergeThread = activeMerges.get(threadIdx);
-
-            OneMerge merge = mergeThread.merge;
-
-            // pause the thread if maxThreadCount is smaller than the number of merge threads.
-            // 每次同时执行的线程数 是固定的   因为这本身会受限于 IO 所以即使提高并行度 也无法提升性能
-            // 这里的逻辑是这样 bigMergeCount - maxThreadCount 对应需要暂停的数量 也就是前几个比较大的merge会先被暂停
-            // 当 bigMergeCount 与 maxThreadCount数量持平的时候 是不会阻塞任何线程的 并且小任务是不会被阻塞的
-            final boolean doPause = threadIdx < bigMergeCount - maxThreadCount;
-
-            double newMBPerSec;
-            // 如果需要暂停 那么IO 吞吐就是0
-            if (doPause) {
-                newMBPerSec = 0.0;
-                // TODO 这神马意思啊  如果指定了  merge的最大段数量 反而要使用 force对应的IO限制  并且这个限制默认是∞ （也就是无限制）
-                // TODO 应该是 maxNumSegments 字段只会在 执行forceMergeMBPerSec 时才设置
-            } else if (merge.maxNumSegments != -1) {
-                newMBPerSec = forceMergeMBPerSec;
-                // 无阀门限制 就是 随意写入 不限制吞吐量
-            } else if (doAutoIOThrottle == false) {
-                newMBPerSec = Double.POSITIVE_INFINITY;
-                // 写入的大小本身比较小的情况 就不做限制
-            } else if (merge.estimatedMergeBytes < MIN_BIG_MERGE_MB * 1024 * 1024) {
-                // Don't rate limit small merges:
-                newMBPerSec = Double.POSITIVE_INFINITY;
-            } else {
-                // 使用正常的IO吞吐量
-                newMBPerSec = targetMBPerSec;
-            }
-
-            MergeRateLimiter rateLimiter = mergeThread.rateLimiter;
-            double curMBPerSec = rateLimiter.getMBPerSec();
-
-            // 输出日志  忽略
-            if (verbose()) {
-                long mergeStartNS = merge.mergeStartNS;
-                if (mergeStartNS == -1) {
-                    // IndexWriter didn't start the merge yet:
-                    mergeStartNS = now;
-                }
-                message.append('\n');
-                message.append(String.format(Locale.ROOT, "merge thread %s estSize=%.1f MB (written=%.1f MB) runTime=%.1fs (stopped=%.1fs, paused=%.1fs) rate=%s\n",
-                        mergeThread.getName(),
-                        bytesToMB(merge.estimatedMergeBytes),
-                        bytesToMB(rateLimiter.getTotalBytesWritten()),
-                        nsToSec(now - mergeStartNS),
-                        nsToSec(rateLimiter.getTotalStoppedNS()),
-                        nsToSec(rateLimiter.getTotalPausedNS()),
-                        rateToString(rateLimiter.getMBPerSec())));
-
-                if (newMBPerSec != curMBPerSec) {
-                    if (newMBPerSec == 0.0) {
-                        message.append("  now stop");
-                    } else if (curMBPerSec == 0.0) {
-                        if (newMBPerSec == Double.POSITIVE_INFINITY) {
-                            message.append("  now resume");
-                        } else {
-                            message.append(String.format(Locale.ROOT, "  now resume to %.1f MB/sec", newMBPerSec));
-                        }
-                    } else {
-                        message.append(String.format(Locale.ROOT, "  now change from %.1f MB/sec to %.1f MB/sec", curMBPerSec, newMBPerSec));
-                    }
-                } else if (curMBPerSec == 0.0) {
-                    message.append("  leave stopped");
-                } else {
-                    message.append(String.format(Locale.ROOT, "  leave running at %.1f MB/sec", curMBPerSec));
-                }
-            }
-
-            // 设置 阀门的限制
-            rateLimiter.setMBPerSec(newMBPerSec);
-        }
-        if (verbose()) {
-            message(message.toString());
-        }
-    }
-
-    /**
-     * 使用一个特殊目录来初始化 merge任务
-     *
-     * @param directory
-     * @throws IOException
-     */
-    private synchronized void initDynamicDefaults(Directory directory) throws IOException {
-        // 确保当前并发度还没有设置   该值默认为-1
-        if (maxThreadCount == AUTO_DETECT_MERGES_AND_THREADS) {
-            // 非linux系统 默认为true 也就是默认为机械硬盘   linux系统应该是提供了特定的API 便于查询
-            boolean spins = IOUtils.spins(directory);
-
-            // Let tests override this to help reproducing a failure on a machine that has a different
-            // core count than the one where the test originally failed:
-            try {
-                String value = System.getProperty(DEFAULT_SPINS_PROPERTY);
-                if (value != null) {
-                    spins = Boolean.parseBoolean(value);
-                }
-            } catch (Exception ignored) {
-                // that's fine we might hit a SecurityException etc. here just continue
-            }
-            // 初始化时 先设置默认值 用户可以手动调用setXXX方法设置属性
-            setDefaultMaxMergesAndThreads(spins);
-            if (verbose()) {
-                message("initDynamicDefaults spins=" + spins + " maxThreadCount=" + maxThreadCount + " maxMergeCount=" + maxMergeCount);
-            }
-        }
-    }
-
-<<<<<<< HEAD
-    private static String rateToString(double mbPerSec) {
-        if (mbPerSec == 0.0) {
-            return "stopped";
-        } else if (mbPerSec == Double.POSITIVE_INFINITY) {
-            return "unlimited";
-        } else {
-            return String.format(Locale.ROOT, "%.1f MB/sec", mbPerSec);
-        }
-=======
+
         success = true;
       } finally {
         if (!success) {
@@ -1006,370 +675,25 @@
       this.merge = merge;
       // rateLimiter 通过操作 progress 来操控 MergeThread 进而暂停merge动作
       this.rateLimiter = new MergeRateLimiter(merge.getMergeProgress());
->>>>>>> 6eeee8fa
-    }
-
-    /**
-     * 当关闭该对象时 必须等待所有merge任务结束
-     */
+    }
+
     @Override
-    public void close() {
-        sync();
-    }
-
-    /**
-     * Wait for any running merge threads to finish. This call is not interruptible as used by {@link #close()}.
-     */
-    public void sync() {
-        boolean interrupted = false;
-        try {
-            while (true) {
-                MergeThread toSync = null;
-                synchronized (this) {
-                    for (MergeThread t : mergeThreads) {
-                        // In case a merge thread is calling us, don't try to sync on
-                        // itself, since that will never finish!
-                        if (t.isAlive() && t != Thread.currentThread()) {
-                            toSync = t;
-                            break;
-                        }
-                    }
-                }
-                if (toSync != null) {
-                    try {
-                        // 当前线程要等待目标线程结束
-                        toSync.join();
-                    } catch (InterruptedException ie) {
-                        // ignore this Exception, we will retry until all threads are dead
-                        interrupted = true;
-                    }
-                } else {
-                    break;
-                }
-            }
-        } finally {
-            // finally, restore interrupt status:
-            if (interrupted) Thread.currentThread().interrupt();
-        }
-    }
-
-    /**
-     * Returns the number of merge threads that are alive, ignoring the calling thread
-     * if it is a merge thread.  Note that this number is &le; {@link #mergeThreads} size.
-     *
-     * @lucene.internal 返回当前还有效的 mergeThread 数量
-     */
-    public synchronized int mergeThreadCount() {
-        Thread currentThread = Thread.currentThread();
-        int count = 0;
-        for (MergeThread mergeThread : mergeThreads) {
-            if (currentThread != mergeThread && mergeThread.isAlive() && mergeThread.merge.isAborted() == false) {
-                count++;
-            }
-        }
-        return count;
+    public int compareTo(MergeThread other) {
+      // Larger merges sort first:
+      return Long.compare(other.merge.estimatedMergeBytes, merge.estimatedMergeBytes);
     }
 
     @Override
-    void initialize(InfoStream infoStream, Directory directory) throws IOException {
-        super.initialize(infoStream, directory);
-        initDynamicDefaults(directory);
-
-    }
-
-    /**
-     * 执行merge操作  会专门分配一个merge线程 负责处理任务
-     *
-     * @param mergeSource the {@link IndexWriter} to obtain the merges from.
-     * @param trigger     the {@link MergeTrigger} that caused this merge to happen
-     * @throws IOException
-     */
-    @Override
-    public synchronized void merge(MergeSource mergeSource, MergeTrigger trigger) throws IOException {
-
-        if (trigger == MergeTrigger.CLOSING) {
-            // Disable throttling on close:
-            // 当本次是基于关闭索引触发时 不做IO限制
-            targetMBPerSec = MAX_MERGE_MB_PER_SEC;
-            updateMergeThreads();
-        }
-
-        // First, quickly run through the newly proposed merges
-        // and add any orthogonal merges (ie a merge not
-        // involving segments already pending to be merged) to
-        // the queue.  If we are way behind on merging, many of
-        // these newly proposed merges will likely already be
-        // registered.
-
+    public void run() {
+      try {
         if (verbose()) {
-            message("now merge");
-            message("  index(source): " + mergeSource.toString());
-        }
-
-        // Iterate, pulling from the IndexWriter's queue of
-        // pending merges, until it's empty:
-        while (true) {
-
-            // 返回false 代表当前执行任务的线程数过多  忽略本次merge请求
-            // 在 maybeStall方法中已经通过不断自旋争取到stall了 下面只要创建对应的任务线程就好
-            if (maybeStall(mergeSource) == false) {
-                break;
-            }
-
-            // 获取下一个待处理的对象
-            OneMerge merge = mergeSource.getNextMerge();
-            if (merge == null) {
-                if (verbose()) {
-                    message("  no more merges pending; now return");
-                }
-                return;
-            }
-
-            boolean success = false;
-            try {
-                // OK to spawn a new merge thread to handle this
-                // merge:  就是 new Thread()
-                final MergeThread newMergeThread = getMergeThread(mergeSource, merge);
-                mergeThreads.add(newMergeThread);
-
-                // 更新rateLimiter阀值
-                updateIOThrottle(newMergeThread.merge, newMergeThread.rateLimiter);
-
-                if (verbose()) {
-                    message("    launch new thread [" + newMergeThread.getName() + "]");
-                }
-
-                newMergeThread.start();
-                // 这里是考虑本次传入的merge任务对应的segment大小 因为 并行的merge任务有上限 并且小任务优先执行 这时就可能会暂停一些大任务
-                updateMergeThreads();
-
-                success = true;
-            } finally {
-                if (!success) {
-                    // 当任务执行失败时  提前触发钩子
-                    mergeSource.onMergeFinished(merge);
-                }
-            }
-        }
-    }
-
-    /**
-     * This is invoked by {@link #merge} to possibly stall the incoming
-     * thread when there are too many merges running or pending.  The
-     * default behavior is to force this thread, which is producing too
-     * many segments for merging to keep up, to wait until merges catch
-     * up. Applications that can take other less drastic measures, such
-     * as limiting how many threads are allowed to index, can do nothing
-     * here and throttle elsewhere.
-     * <p>
-     * If this method wants to stall but the calling thread is a merge
-     * thread, it should return false to tell caller not to kick off
-     * any new merges.
-     * 是否占据摊位成功
-     * 该方法是起保护作用的  避免在某一时刻触发了太多的merge
-     */
-    protected synchronized boolean maybeStall(MergeSource mergeSource) {
-        long startStallTime = 0;
-        // 当前已经有一些等待中的merge任务了  并且 当前merge线程数也达到了限制值 不应该继续创建merge线程
-        while (mergeSource.hasPendingMerges() && mergeThreadCount() >= maxMergeCount) {
-
-            // This means merging has fallen too far behind: we
-            // have already created maxMergeCount threads, and
-            // now there's at least one more merge pending.
-            // Note that only maxThreadCount of
-            // those created merge threads will actually be
-            // running; the rest will be paused (see
-            // updateMergeThreads).  We stall this producer
-            // thread to prevent creation of new segments,
-            // until merging has caught up:
-
-            // 每个merge线程在完成任务后会尝试创建新的merge任务  当线程数过多的时候 就拒绝merge线程的自创建过程
-            if (mergeThreads.contains(Thread.currentThread())) {
-                // Never stall a merge thread since this blocks the thread from
-                // finishing and calling updateMergeThreads, and blocking it
-                // accomplishes nothing anyway (it's not really a segment producer):
-                return false;
-            }
-
-            if (verbose() && startStallTime == 0) {
-                message("    too many merges; stalling...");
-            }
-            startStallTime = System.currentTimeMillis();
-            // wait 等待空出摊位 （释放锁）
-            doStall();
-        }
-
-        if (verbose() && startStallTime != 0) {
-            message("  stalled for " + (System.currentTimeMillis() - startStallTime) + " msec");
-        }
-
-        return true;
-    }
-
-    /**
-     * Called from {@link #maybeStall} to pause the calling thread for a bit.
-     */
-    protected synchronized void doStall() {
-        try {
-            // Defensively wait for only .25 seconds in case we are missing a .notify/All somewhere:
-            // 当某个线程完成任务时 调用 notifyAll()
-            wait(250);
-        } catch (InterruptedException ie) {
-            throw new ThreadInterruptedException(ie);
-        }
-    }
-
-    /**
-     * Does the actual merge, by calling {@link org.apache.lucene.index.MergeScheduler.MergeSource#merge}
-     */
-    protected void doMerge(MergeSource mergeSource, OneMerge merge) throws IOException {
-        mergeSource.merge(merge);
-    }
-
-    /**
-     * Create and return a new MergeThread
-     */
-    protected synchronized MergeThread getMergeThread(MergeSource mergeSource, OneMerge merge) throws IOException {
-        final MergeThread thread = new MergeThread(mergeSource, merge);
-        thread.setDaemon(true);
-        thread.setName("Lucene Merge Thread #" + mergeThreadCount++);
-        return thread;
-    }
-
-    /**
-     * merge结束时触发该方法
-     *
-     * @param mergeSource
-     */
-    synchronized void runOnMergeFinished(MergeSource mergeSource) {
-        // the merge call as well as the merge thread handling in the finally
-        // block must be sync'd on CMS otherwise stalling decisions might cause
-        // us to miss pending merges
-        assert mergeThreads.contains(Thread.currentThread()) : "caller is not a merge thread";
-        // Let CMS run new merges if necessary:
-        try {
-            merge(mergeSource, MergeTrigger.MERGE_FINISHED);
-        } catch (AlreadyClosedException ace) {
-            // OK
-        } catch (IOException ioe) {
-            throw new UncheckedIOException(ioe);
-        } finally {
-            // 本线程已经完成使命 所以从队列中移除
-            removeMergeThread();
-            updateMergeThreads();
-            // In case we had stalled indexing, we can now wake up
-            // and possibly unstall:
-            notifyAll();
-        }
-    }
-
-    /**
-     * Runs a merge thread to execute a single merge, then exits.
-     */
-    // 每个线程在执行完任务后会自动从 Source中获取下一个任务  并生成一个新的线程
-    protected class MergeThread extends Thread implements Comparable<MergeThread> {
-        final MergeSource mergeSource;
-        final OneMerge merge;
-        final MergeRateLimiter rateLimiter;
-
-        /**
-         * Sole constructor.
-         */
-        public MergeThread(MergeSource mergeSource, OneMerge merge) {
-            this.mergeSource = mergeSource;
-            this.merge = merge;
-            // rateLimiter 不会直接操作线程 而是通过 Progress  并且 progress 内部还统计了基于各种原因暂停的时长
-            this.rateLimiter = new MergeRateLimiter(merge.getMergeProgress());
-        }
-
-        @Override
-        public int compareTo(MergeThread other) {
-            // Larger merges sort first:
-            return Long.compare(other.merge.estimatedMergeBytes, merge.estimatedMergeBytes);
-        }
-
-        @Override
-        public void run() {
-            try {
-                if (verbose()) {
-                    message("  merge thread: start");
-                }
-
-                // 就是 source.merge(merge)   (委托)
-                doMerge(mergeSource, merge);
-
-                if (verbose()) {
-                    message("  merge thread: done");
-                }
-                // 这里会触发新一轮的merge 并创建新的线程  然后释放原来的线程
-                runOnMergeFinished(mergeSource);
-            } catch (Throwable exc) {
-                if (exc instanceof MergePolicy.MergeAbortedException) {
-                    // OK to ignore
-                } else if (suppressExceptions == false) {
-                    // suppressExceptions is normally only set during
-                    // testing.
-                    handleMergeException(exc);
-                }
-            }
-        }
-    }
-
-    /**
-     * Called when an exception is hit in a background merge
-     * thread
-     */
-    protected void handleMergeException(Throwable exc) {
-        throw new MergePolicy.MergeException(exc);
-    }
-
-<<<<<<< HEAD
-    private boolean suppressExceptions;
-
-    /**
-     * Used for testing
-     */
-    void setSuppressExceptions() {
-        if (verbose()) {
-            message("will suppress merge exceptions");
-        }
-        suppressExceptions = true;
-    }
-=======
+          message("  merge thread: start");
+        }
+
         // 默认 操作是  MergeSource.merge()  MergeSource 默认实现就是最核心的 IndexWriter
         doMerge(mergeSource, merge);
->>>>>>> 6eeee8fa
-
-    /**
-     * Used for testing
-     */
-    void clearSuppressExceptions() {
+
         if (verbose()) {
-<<<<<<< HEAD
-            message("will not suppress merge exceptions");
-        }
-        suppressExceptions = false;
-    }
-
-    @Override
-    public String toString() {
-        StringBuilder sb = new StringBuilder(getClass().getSimpleName() + ": ");
-        sb.append("maxThreadCount=").append(maxThreadCount).append(", ");
-        sb.append("maxMergeCount=").append(maxMergeCount).append(", ");
-        sb.append("ioThrottle=").append(doAutoIOThrottle);
-        return sb.toString();
-    }
-
-    /**
-     * 是否是挤压的数据
-     *
-     * @param now
-     * @param merge
-     * @return
-     */
-    private boolean isBacklog(long now, OneMerge merge) {
-        double mergeMB = bytesToMB(merge.estimatedMergeBytes);
-=======
           message("  merge thread: done");
         }
         // 触发钩子
@@ -1466,137 +790,71 @@
         curBacklog = true;
       } else {
         // Now see if any still-running merges are backlog'd:
->>>>>>> 6eeee8fa
         for (MergeThread mergeThread : mergeThreads) {
-            // 获取每个 merge任务的开始时间
-            long mergeStartNS = mergeThread.merge.mergeStartNS;
-
-            if (mergeThread.isAlive() &&  // 当前merge还在工作中
-                    mergeThread.merge != merge && // merge对象不同
-                    mergeStartNS != -1 &&  // 当前任务已经开始了
-                    mergeThread.merge.estimatedMergeBytes >= MIN_BIG_MERGE_MB * 1024 * 1024 &&  // 本次merge的是一个大segment  (大块segment的merge操作是会被暂停的)
-                    nsToSec(now - mergeStartNS) > 3.0) {  // 代表该segment首次启动的时间到现在已经超过3秒了  也就认为该任务在中途被暂停过
-                double otherMergeMB = bytesToMB(mergeThread.merge.estimatedMergeBytes);
-                double ratio = otherMergeMB / mergeMB;   // 本次要处理的大小 是之前segment的 0.3 和 3.0 之间   啥意思???
-                if (ratio > 0.3 && ratio < 3.0) {
-                    return true;
-                }
-            }
-        }
-
-        return false;
-    }
-
-    /**
-     * Tunes IO throttle when a new merge starts.
-     * 更新IO阀值
-     */
-    private synchronized void updateIOThrottle(OneMerge newMerge, MergeRateLimiter rateLimiter) throws IOException {
-        if (doAutoIOThrottle == false) {
-            return;
-        }
-
-        double mergeMB = bytesToMB(newMerge.estimatedMergeBytes);
-        // 本次merge的不是一个大块的segment 不需要进行限流
-        if (mergeMB < MIN_BIG_MERGE_MB) {
-            // Only watch non-trivial merges for throttling; this is safe because the MP must eventually
-            // have to do larger merges:
-            return;
-        }
-
-        long now = System.nanoTime();
-
-        // 看来下面的逻辑 跟新传入的merge大小有很大关系 比如 应该是之前的积压才导致传入的 segment 特别大之类的
-
-        // Simplistic closed-loop feedback control: if we find any other similarly
-        // sized merges running, then we are falling behind, so we bump up the
-        // IO throttle, else we lower it:
-        // 代表有某些大块的segment 任务  执行了很长时间 (可能是因为中断的原因)
-        boolean newBacklog = isBacklog(now, newMerge);
-
-        boolean curBacklog = false;
-
-        // 检测就当前执行的任务 中是否有积压数据    TODO 思考下 当前几个segment中有几个的大小相近有什么深层含义  应该是这样  如果正常执行那么某个segment的大小应该会明显小于其他的segment
-        if (newBacklog == false) {
-            // 当前线程数超过了最大值  就认为肯定发生了积压事件
-            if (mergeThreads.size() > maxThreadCount) {
-                // If there are already more than the maximum merge threads allowed, count that as backlog:
-                curBacklog = true;
-            } else {
-                // Now see if any still-running merges are backlog'd:
-                // 检测是否某个任务处于积压状态
-                for (MergeThread mergeThread : mergeThreads) {
-                    if (isBacklog(now, mergeThread.merge)) {
-                        curBacklog = true;
-                        break;
-                    }
-                }
-            }
-        }
-
-        double curMBPerSec = targetMBPerSec;
-
-        // 如果新的merge任务 检测出了积压状态
-        if (newBacklog) {
-            // This new merge adds to the backlog: increase IO throttle by 20%
-            // 提高IO的阀值 避免被限流
-            targetMBPerSec *= 1.20;
-            if (targetMBPerSec > MAX_MERGE_MB_PER_SEC) {
-                targetMBPerSec = MAX_MERGE_MB_PER_SEC;
-            }
-            if (verbose()) {
-                if (curMBPerSec == targetMBPerSec) {
-                    message(String.format(Locale.ROOT, "io throttle: new merge backlog; leave IO rate at ceiling %.1f MB/sec", targetMBPerSec));
-                } else {
-                    message(String.format(Locale.ROOT, "io throttle: new merge backlog; increase IO rate to %.1f MB/sec", targetMBPerSec));
-                }
-            }
-            // 当前已经处在积压状态 只是打印日志
-        } else if (curBacklog) {
-            // We still have an existing backlog; leave the rate as is:
-            if (verbose()) {
-                message(String.format(Locale.ROOT, "io throttle: current merge backlog; leave IO rate at %.1f MB/sec",
-                        targetMBPerSec));
-            }
-            // 没有发生积压 那么就减小IO 阀值
+          if (isBacklog(now, mergeThread.merge)) {
+            curBacklog = true;
+            break;
+          }
+        }
+      }
+    }
+
+    double curMBPerSec = targetMBPerSec;
+
+    if (newBacklog) {
+      // This new merge adds to the backlog: increase IO throttle by 20%
+      targetMBPerSec *= 1.20;
+      if (targetMBPerSec > MAX_MERGE_MB_PER_SEC) {
+        targetMBPerSec = MAX_MERGE_MB_PER_SEC;
+      }
+      if (verbose()) {
+        if (curMBPerSec == targetMBPerSec) {
+          message(String.format(Locale.ROOT, "io throttle: new merge backlog; leave IO rate at ceiling %.1f MB/sec", targetMBPerSec));
         } else {
-            // We are not falling behind: decrease IO throttle by 10%
-            targetMBPerSec /= 1.10;
-            if (targetMBPerSec < MIN_MERGE_MB_PER_SEC) {
-                targetMBPerSec = MIN_MERGE_MB_PER_SEC;
-            }
-            if (verbose()) {
-                if (curMBPerSec == targetMBPerSec) {
-                    message(String.format(Locale.ROOT, "io throttle: no merge backlog; leave IO rate at floor %.1f MB/sec", targetMBPerSec));
-                } else {
-                    message(String.format(Locale.ROOT, "io throttle: no merge backlog; decrease IO rate to %.1f MB/sec", targetMBPerSec));
-                }
-            }
-        }
-
-        double rate;
-
-        if (newMerge.maxNumSegments != -1) {
-            rate = forceMergeMBPerSec;
+          message(String.format(Locale.ROOT, "io throttle: new merge backlog; increase IO rate to %.1f MB/sec", targetMBPerSec));
+        }
+      }
+    } else if (curBacklog) {
+      // We still have an existing backlog; leave the rate as is:
+      if (verbose()) {
+        message(String.format(Locale.ROOT, "io throttle: current merge backlog; leave IO rate at %.1f MB/sec",
+                              targetMBPerSec));
+      }
+    } else {
+      // We are not falling behind: decrease IO throttle by 10%
+      targetMBPerSec /= 1.10;
+      if (targetMBPerSec < MIN_MERGE_MB_PER_SEC) {
+        targetMBPerSec = MIN_MERGE_MB_PER_SEC;
+      }
+      if (verbose()) {
+        if (curMBPerSec == targetMBPerSec) {
+          message(String.format(Locale.ROOT, "io throttle: no merge backlog; leave IO rate at floor %.1f MB/sec", targetMBPerSec));
         } else {
-            rate = targetMBPerSec;
-        }
-        // 这里设置不重要 因为马上就会调用 updateMergeThread 将所有任务的时间重置
-        rateLimiter.setMBPerSec(rate);
-        targetMBPerSecChanged();
-    }
-
-    /**
-     * Subclass can override to tweak targetMBPerSec.
-     */
-    protected void targetMBPerSecChanged() {
-    }
-
-    private static double nsToSec(long ns) {
-        return ns / 1000000000.0;
-    }
-
-    private static double bytesToMB(long bytes) {
-        return bytes / 1024. / 1024.;
-    }
+          message(String.format(Locale.ROOT, "io throttle: no merge backlog; decrease IO rate to %.1f MB/sec", targetMBPerSec));
+        }
+      }
+    }
+
+    double rate;
+
+    if (newMerge.maxNumSegments != -1) {
+      rate = forceMergeMBPerSec;
+    } else {
+      rate = targetMBPerSec;
+    }
+    rateLimiter.setMBPerSec(rate);
+    targetMBPerSecChanged();
+  }
+
+  /** Subclass can override to tweak targetMBPerSec. */
+  protected void targetMBPerSecChanged() {
+  }
+
+  private static double nsToSec(long ns) {
+    return ns / 1000000000.0;
+  }
+
+  private static double bytesToMB(long bytes) {
+    return bytes/1024./1024.;
+  }
 }