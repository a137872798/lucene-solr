/*
 * Licensed to the Apache Software Foundation (ASF) under one or more
 * contributor license agreements.  See the NOTICE file distributed with
 * this work for additional information regarding copyright ownership.
 * The ASF licenses this file to You under the Apache License, Version 2.0
 * (the "License"); you may not use this file except in compliance with
 * the License.  You may obtain a copy of the License at
 *
 *     http://www.apache.org/licenses/LICENSE-2.0
 *
 * Unless required by applicable law or agreed to in writing, software
 * distributed under the License is distributed on an "AS IS" BASIS,
 * WITHOUT WARRANTIES OR CONDITIONS OF ANY KIND, either express or implied.
 * See the License for the specific language governing permissions and
 * limitations under the License.
 */
package org.apache.lucene.codecs.blocktree;


import org.apache.lucene.codecs.BlockTermState;
import org.apache.lucene.codecs.CodecUtil;
import org.apache.lucene.codecs.FieldsConsumer;
import org.apache.lucene.codecs.NormsProducer;
import org.apache.lucene.codecs.PostingsWriterBase;
import org.apache.lucene.index.FieldInfo;
import org.apache.lucene.index.FieldInfos;
import org.apache.lucene.index.Fields;
import org.apache.lucene.index.IndexFileNames;
import org.apache.lucene.index.IndexOptions;
import org.apache.lucene.index.SegmentWriteState;
import org.apache.lucene.index.Terms;
import org.apache.lucene.index.TermsEnum;
import org.apache.lucene.store.ByteArrayDataOutput;
import org.apache.lucene.store.ByteBuffersDataOutput;
import org.apache.lucene.store.DataOutput;
import org.apache.lucene.store.IndexOutput;
import org.apache.lucene.util.ArrayUtil;
import org.apache.lucene.util.BytesRef;
import org.apache.lucene.util.BytesRefBuilder;
import org.apache.lucene.util.FixedBitSet;
import org.apache.lucene.util.IOUtils;
import org.apache.lucene.util.IntsRefBuilder;
import org.apache.lucene.util.StringHelper;
import org.apache.lucene.util.compress.LZ4;
import org.apache.lucene.util.compress.LowercaseAsciiCompression;
import org.apache.lucene.util.fst.ByteSequenceOutputs;
import org.apache.lucene.util.fst.BytesRefFSTEnum;
import org.apache.lucene.util.fst.FST;
import org.apache.lucene.util.fst.FSTCompiler;
import org.apache.lucene.util.fst.Util;

import java.io.IOException;
import java.util.ArrayList;
import java.util.Arrays;
import java.util.List;
import java.util.Objects;

/*
  TODO:
  
    - Currently there is a one-to-one mapping of indexed
      term to term block, but we could decouple the two, ie,
      put more terms into the index than there are blocks.
      The index would take up more RAM but then it'd be able
      to avoid seeking more often and could make PK/FuzzyQ
      faster if the additional indexed terms could store
      the offset into the terms block.

    - The blocks are not written in true depth-first
      order, meaning if you just next() the file pointer will
      sometimes jump backwards.  For example, block foo* will
      be written before block f* because it finished before.
      This could possibly hurt performance if the terms dict is
      not hot, since OSs anticipate sequential file access.  We
      could fix the writer to re-order the blocks as a 2nd
      pass.

    - Each block encodes the term suffixes packed
      sequentially using a separate vInt per term, which is
      1) wasteful and 2) slow (must linear scan to find a
      particular suffix).  We should instead 1) make
      random-access array so we can directly access the Nth
      suffix, and 2) bulk-encode this array using bulk int[]
      codecs; then at search time we can binary search when
      we seek a particular term.
*/

/**
 * Block-based terms index and dictionary writer.
 * <p>
 * Writes terms dict and index, block-encoding (column
 * stride) each term's metadata for each set of terms
 * between two index terms.
 * <p>
 * <p>
 * Files:
 * <ul>
 * <li><code>.tim</code>: <a href="#Termdictionary">Term Dictionary</a></li>
 * <li><code>.tip</code>: <a href="#Termindex">Term Index</a></li>
 * </ul>
 * <p>
 * <a id="Termdictionary"></a>
 * <h2>Term Dictionary</h2>
 *
 * <p>The .tim file contains the list of terms in each
 * field along with per-term statistics (such as docfreq)
 * and per-term metadata (typically pointers to the postings list
 * for that term in the inverted index).
 * </p>
 *
 * <p>The .tim is arranged in blocks: with blocks containing
 * a variable number of entries (by default 25-48), where
 * each entry is either a term or a reference to a
 * sub-block.</p>
 *
 * <p>NOTE: The term dictionary can plug into different postings implementations:
 * the postings writer/reader are actually responsible for encoding
 * and decoding the Postings Metadata and Term Metadata sections.</p>
 *
 * <ul>
 * <li>TermsDict (.tim) --&gt; Header, <i>PostingsHeader</i>, NodeBlock<sup>NumBlocks</sup>,
 * FieldSummary, DirOffset, Footer</li>
 * <li>NodeBlock --&gt; (OuterNode | InnerNode)</li>
 * <li>OuterNode --&gt; EntryCount, SuffixLength, Byte<sup>SuffixLength</sup>, StatsLength, &lt; TermStats &gt;<sup>EntryCount</sup>, MetaLength, &lt;<i>TermMetadata</i>&gt;<sup>EntryCount</sup></li>
 * <li>InnerNode --&gt; EntryCount, SuffixLength[,Sub?], Byte<sup>SuffixLength</sup>, StatsLength, &lt; TermStats ? &gt;<sup>EntryCount</sup>, MetaLength, &lt;<i>TermMetadata ? </i>&gt;<sup>EntryCount</sup></li>
 * <li>TermStats --&gt; DocFreq, TotalTermFreq </li>
 * <li>FieldSummary --&gt; NumFields, &lt;FieldNumber, NumTerms, RootCodeLength, Byte<sup>RootCodeLength</sup>,
 * SumTotalTermFreq?, SumDocFreq, DocCount, LongsSize, MinTerm, MaxTerm&gt;<sup>NumFields</sup></li>
 * <li>Header --&gt; {@link CodecUtil#writeHeader CodecHeader}</li>
 * <li>DirOffset --&gt; {@link DataOutput#writeLong Uint64}</li>
 * <li>MinTerm,MaxTerm --&gt; {@link DataOutput#writeVInt VInt} length followed by the byte[]</li>
 * <li>EntryCount,SuffixLength,StatsLength,DocFreq,MetaLength,NumFields,
 * FieldNumber,RootCodeLength,DocCount,LongsSize --&gt; {@link DataOutput#writeVInt VInt}</li>
 * <li>TotalTermFreq,NumTerms,SumTotalTermFreq,SumDocFreq --&gt;
 * {@link DataOutput#writeVLong VLong}</li>
 * <li>Footer --&gt; {@link CodecUtil#writeFooter CodecFooter}</li>
 * </ul>
 * <p>Notes:</p>
 * <ul>
 * <li>Header is a {@link CodecUtil#writeHeader CodecHeader} storing the version information
 * for the BlockTree implementation.</li>
 * <li>DirOffset is a pointer to the FieldSummary section.</li>
 * <li>DocFreq is the count of documents which contain the term.</li>
 * <li>TotalTermFreq is the total number of occurrences of the term. This is encoded
 * as the difference between the total number of occurrences and the DocFreq.</li>
 * <li>FieldNumber is the fields number from {@link FieldInfos}. (.fnm)</li>
 * <li>NumTerms is the number of unique terms for the field.</li>
 * <li>RootCode points to the root block for the field.</li>
 * <li>SumDocFreq is the total number of postings, the number of term-document pairs across
 * the entire field.</li>
 * <li>DocCount is the number of documents that have at least one posting for this field.</li>
 * <li>LongsSize records how many long values the postings writer/reader record per term
 * (e.g., to hold freq/prox/doc file offsets).
 * <li>MinTerm, MaxTerm are the lowest and highest term in this field.</li>
 * <li>PostingsHeader and TermMetadata are plugged into by the specific postings implementation:
 * these contain arbitrary per-file data (such as parameters or versioning information)
 * and per-term data (such as pointers to inverted files).</li>
 * <li>For inner nodes of the tree, every entry will steal one bit to mark whether it points
 * to child nodes(sub-block). If so, the corresponding TermStats and TermMetaData are omitted </li>
 * </ul>
 * <a id="Termindex"></a>
 * <h2>Term Index</h2>
 * <p>The .tip file contains an index into the term dictionary, so that it can be
 * accessed randomly.  The index is also used to determine
 * when a given term cannot exist on disk (in the .tim file), saving a disk seek.</p>
 * <ul>
 * <li>TermsIndex (.tip) --&gt; Header, FSTIndex<sup>NumFields</sup>
 * &lt;IndexStartFP&gt;<sup>NumFields</sup>, DirOffset, Footer</li>
 * <li>Header --&gt; {@link CodecUtil#writeHeader CodecHeader}</li>
 * <li>DirOffset --&gt; {@link DataOutput#writeLong Uint64}</li>
 * <li>IndexStartFP --&gt; {@link DataOutput#writeVLong VLong}</li>
 * <!-- TODO: better describe FST output here -->
 * <li>FSTIndex --&gt; {@link FST FST&lt;byte[]&gt;}</li>
 * <li>Footer --&gt; {@link CodecUtil#writeFooter CodecFooter}</li>
 * </ul>
 * <p>Notes:</p>
 * <ul>
 * <li>The .tip file contains a separate FST for each
 * field.  The FST maps a term prefix to the on-disk
 * block that holds all terms starting with that
 * prefix.  Each field's IndexStartFP points to its
 * FST.</li>
 * <li>DirOffset is a pointer to the start of the IndexStartFPs
 * for all fields</li>
 * <li>It's possible that an on-disk block would contain
 * too many terms (more than the allowed maximum
 * (default: 48)).  When this happens, the block is
 * sub-divided into new blocks (called "floor
 * blocks"), and then the output in the FST for the
 * block's prefix encodes the leading byte of each
 * sub-block, and its file pointer.
 * </ul>
 *
 * @lucene.experimental 该对象负责 将fields信息持久化到索引文件中  同时利用了 FST
 * @see BlockTreeTermsReader
 */
public final class BlockTreeTermsWriter extends FieldsConsumer {

    /**
     * Suggested default value for the {@code
     * minItemsInBlock} parameter to {@link
     * #BlockTreeTermsWriter(SegmentWriteState, PostingsWriterBase, int, int)}.
     */
    public final static int DEFAULT_MIN_BLOCK_SIZE = 25;

    /**
     * Suggested default value for the {@code
     * maxItemsInBlock} parameter to {@link
     * #BlockTreeTermsWriter(SegmentWriteState, PostingsWriterBase, int, int)}.
     */
    public final static int DEFAULT_MAX_BLOCK_SIZE = 48;

    //public static boolean DEBUG = false;
    //public static boolean DEBUG2 = false;

    //private final static boolean SAVE_DOT_FILES = false;

    /**
     * 写入term数据的 输出流
     */
    private final IndexOutput termsOut;
    private final IndexOutput indexOut;

    /**
     * 写入的目标段此时有多少doc
     */
    final int maxDoc;
    /**
     * 要求至少要有min个item项才允许写入到block中
     */
    final int minItemsInBlock;
    final int maxItemsInBlock;

    /**
     * 该对象负责写入 有关 position相关的信息
     */
    final PostingsWriterBase postingsWriter;
    final FieldInfos fieldInfos;

    /**
     * 当某个field下所有term信息都处理完后 将相关信息抽取出来生成 metaData
     */
    private static class FieldMetaData {

        /**
         * 该field的描述信息
         */
        public final FieldInfo fieldInfo;
        /**
         * 所有term信息抽取整合成一个fst对象后 (作为term词典) 该fst下 emptyString 对应的权重
         */
        public final BytesRef rootCode;
        /**
         * 该field下有多少term
         */
        public final long numTerms;
        /**
         * 在写入fst之前  tim文件的偏移量
         */
        public final long indexStartFP;
        /**
         * 该field 下所有term的 频率总和
         */
        public final long sumTotalTermFreq;
        /**
         * field下所有term 对应相关的doc数量总和
         */
        public final long sumDocFreq;
        /**
         * 该field 总计出现多少个doc下
         */
        public final int docCount;

        // 这个field下最大的 term 和 最小的 term
        public final BytesRef minTerm;
        public final BytesRef maxTerm;

        public FieldMetaData(FieldInfo fieldInfo, BytesRef rootCode, long numTerms, long indexStartFP, long sumTotalTermFreq, long sumDocFreq, int docCount,
                             BytesRef minTerm, BytesRef maxTerm) {
            assert numTerms > 0;
            this.fieldInfo = fieldInfo;
            assert rootCode != null : "field=" + fieldInfo.name + " numTerms=" + numTerms;
            this.rootCode = rootCode;
            this.indexStartFP = indexStartFP;
            this.numTerms = numTerms;
            this.sumTotalTermFreq = sumTotalTermFreq;
            this.sumDocFreq = sumDocFreq;
            this.docCount = docCount;
            this.minTerm = minTerm;
            this.maxTerm = maxTerm;
        }
    }

    /**
     * 每当某个field的数据处理完成时  将相关信息抽取出来生成 metaData对象 并添加到该list中
     */
    private final List<FieldMetaData> fields = new ArrayList<>();

    /**
     * Create a new writer.  The number of items (terms or
     * sub-blocks) per block will aim to be between
     * minItemsPerBlock and maxItemsPerBlock, though in some
     * cases the blocks may be smaller than the min.
     *
     * @param state           描述本次刷盘相关的段信息
     * @param postingsWriter  该对象负责写入 term的位置信息
     * @param minItemsInBlock 默认25
     * @param maxItemsInBlock 默认48
     *                        初始化 term写入对象
     */
    public BlockTreeTermsWriter(SegmentWriteState state,
                                PostingsWriterBase postingsWriter,   // 对应 Lucene84PostingsWriter  也就是有关term的position信息 由该对象保存
                                int minItemsInBlock,
                                int maxItemsInBlock)
            throws IOException {
        validateSettings(minItemsInBlock,
                maxItemsInBlock);

        this.minItemsInBlock = minItemsInBlock;
        this.maxItemsInBlock = maxItemsInBlock;

        // 本次段要刷盘的最大doc数量
        this.maxDoc = state.segmentInfo.maxDoc();
        this.fieldInfos = state.fieldInfos;
        // 该对象负责存储 term的position信息 内部使用了一个跳跃表结构
        this.postingsWriter = postingsWriter;

        // 创建存储 term的索引文件  .tim
        final String termsName = IndexFileNames.segmentFileName(state.segmentInfo.name, state.segmentSuffix, BlockTreeTermsReader.TERMS_EXTENSION);
        termsOut = state.directory.createOutput(termsName, state.context);
        boolean success = false;
        IndexOutput indexOut = null;
        try {
            // 写入文件头
            CodecUtil.writeIndexHeader(termsOut, BlockTreeTermsReader.TERMS_CODEC_NAME, BlockTreeTermsReader.VERSION_CURRENT,
                    state.segmentInfo.getId(), state.segmentSuffix);

            // 创建  .tip 文件
            final String indexName = IndexFileNames.segmentFileName(state.segmentInfo.name, state.segmentSuffix, BlockTreeTermsReader.TERMS_INDEX_EXTENSION);
            indexOut = state.directory.createOutput(indexName, state.context);
            CodecUtil.writeIndexHeader(indexOut, BlockTreeTermsReader.TERMS_INDEX_CODEC_NAME, BlockTreeTermsReader.VERSION_CURRENT,
                    state.segmentInfo.getId(), state.segmentSuffix);
            //segment = state.segmentInfo.name;

            // 这里就是为 termsOut写入了一个文件头  以及写入了 postingsWriter的 blockSize
            postingsWriter.init(termsOut, state);                          // have consumer write its format/header

            this.indexOut = indexOut;
            success = true;
        } finally {
            if (!success) {
                IOUtils.closeWhileHandlingException(termsOut, indexOut);
            }
        }
    }

    /**
     * Writes the terms file trailer.
     */
    private void writeTrailer(IndexOutput out, long dirStart) throws IOException {
        out.writeLong(dirStart);
    }

    /**
     * Writes the index file trailer.
     */
    private void writeIndexTrailer(IndexOutput indexOut, long dirStart) throws IOException {
        indexOut.writeLong(dirStart);
    }

    /**
     * Throws {@code IllegalArgumentException} if any of these settings
     * is invalid.
     */
    public static void validateSettings(int minItemsInBlock, int maxItemsInBlock) {
        if (minItemsInBlock <= 1) {
            throw new IllegalArgumentException("minItemsInBlock must be >= 2; got " + minItemsInBlock);
        }
        if (minItemsInBlock > maxItemsInBlock) {
            throw new IllegalArgumentException("maxItemsInBlock must be >= minItemsInBlock; got maxItemsInBlock=" + maxItemsInBlock + " minItemsInBlock=" + minItemsInBlock);
        }
        if (2 * (minItemsInBlock - 1) > maxItemsInBlock) {
            throw new IllegalArgumentException("maxItemsInBlock must be at least 2*(minItemsInBlock-1); got maxItemsInBlock=" + maxItemsInBlock + " minItemsInBlock=" + minItemsInBlock);
        }
    }

    /**
     * 将一组 field 信息 以及标准因子信息写入到 索引文件中
     *
     * @param fields 该对象一般情况下是 FreqProxFields 对象
     * @param norms  该对象负责提供标准因子信息
     * @throws IOException
     */
    @Override
    public void write(Fields fields, NormsProducer norms) throws IOException {
        //if (DEBUG) System.out.println("\nBTTW.write seg=" + segment);

        String lastField = null;
        // 遍历本次涉及到的所有 field
        // fields 在外层做过包装    (外层对field 按照写入格式进行了分组  并且使用一个装饰器确保只能读取到该组下的 field)
        for (String field : fields) {
            // 确保 field是 递增的     在 FreqProxTermsWriter中 为field 按照fieldName 排序过
            assert lastField == null || lastField.compareTo(field) < 0;
            lastField = field;

            //if (DEBUG) System.out.println("\nBTTW.write seg=" + segment + " field=" + field);
            // 获取一个遍历该field下所有term的 迭代器  实际上就是  FreqProxTerms
            // 因为在解析doc时  term 都会存入到一个 termHash结构中  通过包装持有termHash的 perField对象 就可以遍历之前写入的所有term了
            Terms terms = fields.terms(field);
            if (terms == null) {
                continue;
            }

            TermsEnum termsEnum = terms.iterator();
            // 将 term相关信息通过 TermsWriter写入  注意在之前的环节中已经将term按照字面量进行排序了
            TermsWriter termsWriter = new TermsWriter(fieldInfos.fieldInfo(field));
            while (true) {
                // 从 termHash中 挨个取出 term 并插入到 termWriter中
                BytesRef term = termsEnum.next();
                //if (DEBUG) System.out.println("BTTW: next term " + term);

                if (term == null) {
                    break;
                }

                //if (DEBUG) System.out.println("write field=" + fieldInfo.name + " term=" + brToString(term));
                // 挨个将 term信息写入到 索引文件中
                termsWriter.write(term, termsEnum, norms);
            }

<<<<<<< HEAD
            // 该方法最终会将所有term都包装成 block结构 并最终生成 FieldMetaData
=======
            // 每当某个field下所有term写完后 需要将剩余不足block的部分也写入到索引文件中
>>>>>>> bede67a4
            termsWriter.finish();

            //if (DEBUG) System.out.println("\nBTTW.write done seg=" + segment + " field=" + field);
        }
    }

    /**
     * 对输出进行编码  也就是为 fileOffset 的最低2位设置标识
     *
     * @param fp    写入本blockNode 信息前 termout的偏移量
     * @param hasTerms 生成该block的 nodes中是否有termNode
     * @param isFloor  本次处理的所有term 是否在一个block内  如果不在同一个block内 isFloor = true
     * @return
     */
    static long encodeOutput(long fp, boolean hasTerms, boolean isFloor) {
        assert fp < (1L << 62);
        return (fp << 2) | (hasTerms ? BlockTreeTermsReader.OUTPUT_FLAG_HAS_TERMS : 0) | (isFloor ? BlockTreeTermsReader.OUTPUT_FLAG_IS_FLOOR : 0);
    }

    private static class PendingEntry {
        public final boolean isTerm;

        protected PendingEntry(boolean isTerm) {
            this.isTerm = isTerm;
        }
    }

    /**
     * 该对象作为一个存储term数据的临时对象
     */
    private static final class PendingTerm extends PendingEntry {
        /**
         * 采用拷贝的方式存储 term的数据
         */
        public final byte[] termBytes;
        // stats + metadata
        // 存储该term下 doc数据后得到的结果
        public final BlockTermState state;

        public PendingTerm(BytesRef term, BlockTermState state) {
            // 代表该对象存储的是 term
            super(true);
            this.termBytes = new byte[term.length];
            System.arraycopy(term.bytes, term.offset, termBytes, 0, term.length);
            this.state = state;
        }

        @Override
        public String toString() {
            return "TERM: " + brToString(termBytes);
        }
    }

    // for debugging
    @SuppressWarnings("unused")
    static String brToString(BytesRef b) {
        if (b == null) {
            return "(null)";
        } else {
            try {
                return b.utf8ToString() + " " + b;
            } catch (Throwable t) {
                // If BytesRef isn't actually UTF8, or it's eg a
                // prefix of UTF8 that ends mid-unicode-char, we
                // fallback to hex:
                return b.toString();
            }
        }
    }

    // for debugging
    @SuppressWarnings("unused")
    static String brToString(byte[] b) {
        return brToString(new BytesRef(b));
    }

    /**
     * entry 有2种类型 除了 term 还有block 类型  该对象包含了与  FST 交互的逻辑
     */
    private static final class PendingBlock extends PendingEntry {
        public final BytesRef prefix;
        public final long fp;
        public FST<BytesRef> index;
        public List<FST<BytesRef>> subIndices;
        public final boolean hasTerms;
        public final boolean isFloor;
        public final int floorLeadByte;

        /**
         * @param prefix        大前缀  不包含label信息
         *                      同时该数据中除了前缀外 如果 ifFloor为 true 那么最后一位会存储 floorLeadLabel
         * @param fp            写入本次要处理的所有 node 前 term索引文件的偏移量
         * @param hasTerms      本次处理的所有node 中是否包含  TermNode
         * @param isFloor       当前block是否是子级block  子级block就代表本次处理的所有 term不是全部放到一个block中
         * @param floorLeadByte label 对应的ascii码
         * @param subIndices    该block下挂载的子block   比如 aa* 下就会挂载  aaa* aab* aac*
         */
        public PendingBlock(BytesRef prefix, long fp, boolean hasTerms, boolean isFloor, int floorLeadByte, List<FST<BytesRef>> subIndices) {
            super(false);
            this.prefix = prefix;
            this.fp = fp;
            this.hasTerms = hasTerms;
            this.isFloor = isFloor;
            this.floorLeadByte = floorLeadByte;
            this.subIndices = subIndices;
        }

        @Override
        public String toString() {
            return "BLOCK: prefix=" + brToString(prefix);
        }

        /**
         * 将多个blockNode 整合到一个中
         *
         * @param blocks         此时所有待处理的block对象  包含自身
         * @param scratchBytes
         * @param scratchIntsRef
         * @throws IOException
         */
        public void compileIndex(List<PendingBlock> blocks, ByteBuffersDataOutput scratchBytes, IntsRefBuilder scratchIntsRef) throws IOException {

            assert (isFloor && blocks.size() > 1) || (isFloor == false && blocks.size() == 1) : "isFloor=" + isFloor + " blocks=" + blocks;
            assert this == blocks.get(0);

            assert scratchBytes.size() == 0;

            // TODO: try writing the leading vLong in MSB order
            // (opposite of what Lucene does today), for better
            // outputs sharing in the FST
            // encodeOutput()  将3元组信息整合成一个值 并写入临时容器
            scratchBytes.writeVLong(encodeOutput(fp, hasTerms, isFloor));

            // 代表本次处理的node 拆分成了多个block  现在还不知道怎么模拟这个场景  也许外层判断能否生成block的阈值 与实际生成block时需要的阈值不一样会出现这种情况吧
            // 从逻辑上可以判断 只有首个block的  label为-1 其余生成的block 都有自己的label值  并且目标就是将这些拥有自己label的block 合并到 label为-1的block
            if (isFloor) {

                // 在临时容器中先写入除了label为-1外其他 block的数量 并挨个写入他们的label值 以及 fp偏移量差值 和 是否包含term

                scratchBytes.writeVInt(blocks.size() - 1);
                // 遍历除了自身外的其他block
                for (int i = 1; i < blocks.size(); i++) {
                    PendingBlock sub = blocks.get(i);
                    assert sub.floorLeadByte != -1;
                    //if (DEBUG) {
                    //  System.out.println("    write floorLeadByte=" + Integer.toHexString(sub.floorLeadByte&0xff));
                    //}
                    // 写入label值
                    scratchBytes.writeByte((byte) sub.floorLeadByte);
                    assert sub.fp > fp;
                    // 将term的偏移量 写入到scratchBytes 中  并且最低位存储的是 该block的上一个entry是否是否是 term
                    scratchBytes.writeVLong((sub.fp - fp) << 1 | (sub.hasTerms ? 1 : 0));
                }
            }

            // 该对象定义了 协助FST 计算共享权重的api等
            final ByteSequenceOutputs outputs = ByteSequenceOutputs.getSingleton();
            final FSTCompiler<BytesRef> fstCompiler = new FSTCompiler.Builder<>(FST.INPUT_TYPE.BYTE1, outputs).shouldShareNonSingletonNodes(false).build();
            //if (DEBUG) {
            //  System.out.println("  compile index for prefix=" + prefix);
            //}
            //indexBuilder.DEBUG = false;
            final byte[] bytes = scratchBytes.toArrayCopy();
            assert bytes.length > 0;
            // Util.toIntsRef 将前缀以ascii码形式存储到 int[]中
            // 这里定义的fst的出度是 bytes
            fstCompiler.add(Util.toIntsRef(prefix, scratchIntsRef), new BytesRef(bytes, 0, bytes.length));
            scratchBytes.reset();


            // 这里以fst作为一个索引 有点像disi中rank的定位 实际上在 termOut中已经包含了所有term的信息了  这里只要存储前缀信息就可以 便于快速检测定位term的位置
            // Copy over index for all sub-blocks
<<<<<<< HEAD
            // 将所有block数据写入到一个fst中
=======
            // 将所有子block 整合到 fst中
>>>>>>> bede67a4
            for (PendingBlock block : blocks) {
                // 如果blocks只包含一个block
                if (block.subIndices != null) {
                    for (FST<BytesRef> subIndex : block.subIndices) {
                        append(fstCompiler, subIndex, scratchIntsRef);
                    }
                    block.subIndices = null;
                }
            }

            // 将所有子block的数据 抽取到本block上
            index = fstCompiler.compile();

            assert subIndices == null;

      /*
      Writer w = new OutputStreamWriter(new FileOutputStream("out.dot"));
      Util.toDot(index, w, false, false);
      System.out.println("SAVED to out.dot");
      w.close();
      */
        }

        /**
         * TODO: maybe we could add bulk-add method to
         *       Builder?  Takes FST and unions it w/ current
         *       FST.
         * @param fstCompiler   构建fst的对象
         * @param subIndex      本次要加入到fst的数据
         * @param scratchIntsRef      临时容器
         * @throws IOException
         */
        private void append(FSTCompiler<BytesRef> fstCompiler, FST<BytesRef> subIndex, IntsRefBuilder scratchIntsRef) throws IOException {
            final BytesRefFSTEnum<BytesRef> subIndexEnum = new BytesRefFSTEnum<>(subIndex);
            BytesRefFSTEnum.InputOutput<BytesRef> indexEnt;
            // 通过迭代器读取数据 并将数据体抽取出来追加到 fst中
            while ((indexEnt = subIndexEnum.next()) != null) {
                //if (DEBUG) {
                //  System.out.println("      add sub=" + indexEnt.input + " " + indexEnt.input + " output=" + indexEnt.output);
                //}
                fstCompiler.add(Util.toIntsRef(indexEnt.input, scratchIntsRef), indexEnt.output);
            }
        }
    }

    private final ByteBuffersDataOutput scratchBytes = ByteBuffersDataOutput.newResettableInstance();
    private final IntsRefBuilder scratchIntsRef = new IntsRefBuilder();

    static final BytesRef EMPTY_BYTES_REF = new BytesRef();

    /**
     * 该对象的作用场景是    当某些term需要合并生成block时  存储这些term的频率信息
     */
    private static class StatsWriter {

        private final DataOutput out;
        /**
         * 是否包含了 频率信息
         */
        private final boolean hasFreqs;
        private int singletonCount;

        /**
         *
         * @param out    暂存数据的输出流
         * @param hasFreqs   在解析doc时是否保存了频率信息
         */
        StatsWriter(DataOutput out, boolean hasFreqs) {
            this.out = out;
            this.hasFreqs = hasFreqs;
        }

        /**
         * @param df  docFreq    当前正在写入的term 总计出现在多少doc中
         * @param ttf totalTermFreq    当前正在写入的term 在所有doc中总计出现了多少次
         * @throws IOException
         */
        void add(int df, long ttf) throws IOException {
            // Singletons (DF==1, TTF==1) are run-length encoded
            // 代表 term 只出现过一次   在没有记录频率信息时 如果只出现在一个doc中 不管出现多少次 也触发singletonCount++
            if (df == 1 && (hasFreqs == false || ttf == 1)) {
                singletonCount++;
            } else {
                // 当写入的新term 出现不止一次时 触发finish
                finish();
                // 这时开始写入本次term的 df信息
                out.writeVInt(df << 1);
                if (hasFreqs) {
                    // 通过差值存储
                    out.writeVLong(ttf - df);
                }
            }
        }

        void finish() throws IOException {
            // 代表距离上一次触发 finish后 添加的term 都是只出现一次
            if (singletonCount > 0) {
                // 延迟将出现单次的term信息写入    最低位为1 就代表该值相关的信息是  singletonTerm的
                out.writeVInt(((singletonCount - 1) << 1) | 1);
                singletonCount = 0;
            }
        }

    }

    /**
     * 该对象专门负责写入 terms
     */
    class TermsWriter {


        private final FieldInfo fieldInfo;
        /**
         * 代表此时已经处理了多少term
         */
        private long numTerms;
        /**
         * 在写入term的过程中 会使用遍历到的doc设置该位图
         */
        final FixedBitSet docsSeen;
        /**
         * 类似于 sumDocFreq 但是是以doc下出现了多少次为维度
         */
        long sumTotalTermFreq;
        /**
         * 该对象本身是以 field为维度创建的  这里就是记录该field下所有term出现在了多少个doc中 (以doc为单位)
         */
        long sumDocFreq;
        long indexStartFP;

        // Records index into pending where the current prefix at that
        // length "started"; for example, if current term starts with 't',
        // startsByPrefix[0] is the index into pending for the first
        // term/sub-block starting with 't'.  We use this to figure out when
        // to write a new block:
        // 记录上一个写入的term
        private final BytesRefBuilder lastTerm = new BytesRefBuilder();
        /**
         * 该数组存储相同的前缀  长度会根据term的长度进行扩容
         */
        private int[] prefixStarts = new int[8];

        // Pending stack of terms and blocks.  As terms arrive (in sorted order)
        // we append to this stack, and once the top of the stack has enough
        // terms starting with a common prefix, we write a new block with
        // those terms and replace those terms in the stack with a new block:
        // 作为一个存储 terms/blocks 的栈
        private final List<PendingEntry> pending = new ArrayList<>();

        // Reused in writeBlocks:
        // 存储block信息  便于压缩成大块的 block    比如 ab* ac*   将会被压缩成 a*
        private final List<PendingBlock> newBlocks = new ArrayList<>();

        /**
         * 维护该field下首个被处理的term
         */
        private PendingTerm firstPendingTerm;
        /**
         * 维护该field下最后一个被处理的term
         */
        private PendingTerm lastPendingTerm;

        /**
         * Writes the top count entries in pending, using prevTerm to compute the prefix.
         * 可以这样理解  当插入一个新值时 发现与之前的值前缀不一样了  那么 之前变化的部分就是可以冻结的 就跟FST的冻结是一个概念  但是根据不同部分的长度不同 可以将冻结的部分拆解成多个块
         * 就对应 从不同后缀的部分 从后往前数 的逻辑
         *
         * @param prefixLength 对应上一个term 与本次term不同的位置的起点(非相同的位置)  !!!不是数组下标 也就是想要从数组中读取数据 还需要-1
         * @param count        pending中有多少term是 待整合的
         */
        void writeBlocks(int prefixLength, int count) throws IOException {

            assert count > 0;

            //if (DEBUG2) {
            //  BytesRef br = new BytesRef(lastTerm.bytes());
            //  br.length = prefixLength;
            //  System.out.println("writeBlocks: seg=" + segment + " prefix=" + brToString(br) + " count=" + count);
            //}

            // Root block better write all remaining pending entries:
            assert prefixLength > 0 || count == pending.size();

            // 每个整合后的块 需要一个label 来标记该块下的数据公共前缀是什么    比如 a* 的子块   ab* 这时 b就是这个标签 代表ab*下所有的block的都共享b这个前缀  label的数量与子块的数量是一致的
            // 也就是每个子块都有一个唯一区分的 prefix + label的组合
            int lastSuffixLeadLabel = -1;

            // True if we saw at least one term in this block (we record if a block
            // only points to sub-blocks in the terms index so we can avoid seeking
            // to it when we are looking for a term):
            boolean hasTerms = false;
            boolean hasSubBlocks = false;

            // 遍历pending的一个起点位置 也是首次出现某个后缀的地方  本次就是由于插入了某个新的term导致之前的后缀不能用了才进行冻结  需要回到之前后缀首次出现的位置开始冻结
            int start = pending.size() - count;
            // 此时该对象已经写入了多少term  本次插入的那个变化的值 将会在block处理完后才插入到pending中
            int end = pending.size();

            // 代表某个block的开头  每当写入一个block的数据时 该值会更新
            int nextBlockStart = start;
            int nextFloorLeadLabel = -1;

            for (int i = start; i < end; i++) {
                // 获取这段时间内 写入的term
                PendingEntry ent = pending.get(i);

                int suffixLeadLabel;

                // 代表该node是 一个term节点
                if (ent.isTerm) {
                    PendingTerm term = (PendingTerm) ent;
                    // 代表某次 term 的全部byte刚好对应这个前缀  那么要存储的后缀就为-1 代表没有后缀需要存储

                    // prefixLength = 本次新插入值与之前term共享前缀 +1
                    if (term.termBytes.length == prefixLength) {
                        // Suffix is 0, i.e. prefix 'foo' and term is
                        // 'foo' so the term has empty string suffix
                        // in this block
                        assert lastSuffixLeadLabel == -1 : "i=" + i + " lastSuffixLeadLabel=" + lastSuffixLeadLabel;
                        suffixLeadLabel = -1;
                    } else {
                        // 获取 label的值
                        suffixLeadLabel = term.termBytes[prefixLength] & 0xff;
                    }
                    // 代表该节点对应一个block 也就是它已经整合过部分数据了   比如n个 aaabXXX 在遇到aaac时   aaabXXX 就会被冻结成  aaab* 当然aaabXXX足够多的情况下 aaab*中可能又包含了 aaaba* aaabb*  aaabc* ....
                } else {
                    PendingBlock block = (PendingBlock) ent;
                    assert block.prefix.length > prefixLength;
                    // 这里就是获取 aaab*  的b
                    suffixLeadLabel = block.prefix.bytes[block.prefix.offset + prefixLength] & 0xff;
                }
                // if (DEBUG) System.out.println("  i=" + i + " ent=" + ent + " suffixLeadLabel=" + suffixLeadLabel);

                // 每当本次 label 与之前label不一样时  尝试将 之前相同label的node进行合并   就像 aaa*block的生成 是通过传入 aab 触发的
                if (suffixLeadLabel != lastSuffixLeadLabel) {
                    // 找到继 nextBlockStart起 到首个label不一致的node 时 中间有多少节点    这些节点将会合并成一个 新的block下包含的term 以 (prefix + label)作为新的前缀
                    int itemsInBlock = i - nextBlockStart;

                    // 这些数量也要超过 生成一个block的最小阈值才行      如果当前生成block的起点node 距离结尾不足 maxItemsInBlock 那么将剩余的节点合并到一个block中 而不会单独再分配block了
                    if (itemsInBlock >= minItemsInBlock && end - nextBlockStart > maxItemsInBlock) {
                        // The count is too large for one block, so we must break it into "floor" blocks, where we record
                        // the leading label of the suffix of the first term in each floor block, so at search time we can
                        // jump to the right floor block.  We just use a naive greedy segmenter here: make a new floor
                        // block as soon as we have at least minItemsInBlock.  This is not always best: it often produces
                        // a too-small block as the final block:
                        boolean isFloor = itemsInBlock < count;

                        // 将本次选中的部分 node 包装成一个新的block   这些node中可能是 termNode  也可能是blockNode
                        // 注意首个满足生成block条件的 它的label一定是-1   并且之后生成的block (携带label标签) 会追加到第一个block中
                        // 这些block 都会暂存在 newBlocks中
                        newBlocks.add(writeBlock(prefixLength, isFloor, nextFloorLeadLabel, nextBlockStart, i, hasTerms, hasSubBlocks));

                        // 每当写入一个block的数据后 对相关标识进行重置
                        hasTerms = false;
                        hasSubBlocks = false;

                        // 因为本次的 label 实际上是触发之前相同label的数据进行合并 所以本次的label实际上是作为下次合并的label
                        nextFloorLeadLabel = suffixLeadLabel;
                        nextBlockStart = i;
                    }

                    // 更新上次的标签值
                    lastSuffixLeadLabel = suffixLeadLabel;
                }

                // 根据entry的类型 设置标识
                if (ent.isTerm) {
                    hasTerms = true;
                } else {
                    hasSubBlocks = true;
                }
            }

            // Write last block, if any:
            // 将最后的数据 封装成一个block写入
            // 这里有个隐含条件  那就是剩余的数据 label 必然是一致的  模拟不出label不一致的情况 ...  因为如果数量足以生成block 那么当后缀首次变化的时候就应该已经冻结后缀了 轮不到这里
            if (nextBlockStart < end) {
                int itemsInBlock = end - nextBlockStart;
                boolean isFloor = itemsInBlock < count;
                // 每个生成的block都会存放在 newBlocks中
                newBlocks.add(writeBlock(prefixLength, isFloor, nextFloorLeadLabel, nextBlockStart, end, hasTerms, hasSubBlocks));
            }

            assert newBlocks.isEmpty() == false;

            PendingBlock firstBlock = newBlocks.get(0);

            assert firstBlock.isFloor || newBlocks.size() == 1;

            // scratchBytes，scratchIntsRef 应该只是2个临时对象
            // 将所有block 整合到第一个block中
            firstBlock.compileIndex(newBlocks, scratchBytes, scratchIntsRef);

            // Remove slice from the top of the pending stack, that we just wrote:
            pending.subList(pending.size() - count, pending.size()).clear();

            // Append new block
            // 将这部分的 node 替换成一个新的blockNode
            pending.add(firstBlock);

            newBlocks.clear();
        }

        private boolean allEqual(byte[] b, int startOffset, int endOffset, byte value) {
            Objects.checkFromToIndex(startOffset, endOffset, b.length);
            for (int i = startOffset; i < endOffset; ++i) {
                if (b[i] != value) {
                    return false;
                }
            }
            return true;
        }

        /**
         * Writes the specified slice (start is inclusive, end is exclusive)
         * from pending stack as a new block.  If isFloor is true, there
         * were too many (more than maxItemsInBlock) entries sharing the
         * same prefix, and so we broke it into multiple floor blocks where
         * we record the starting label of the suffix of each floor block.
         *
         * @param prefixLength   本次所有待处理的 term的共享前缀   以 aaa aaab aaac aaad aaae  aab 为例     aaa 就是他们的共享前缀 (aab的插入触发了之前所有aaa*的冻结 所以prefixLength与aab无关)
         * @param start
         * @param end            start和 end 用于规定  pending中存储的哪些node会参与合并
         * @param isFloor        只要没有一次性将所有node 包装在一个block中 该标识就是true
         * @param floorLeadLabel 上一个floorBlock的label     可以看到创建当前block时 没有传入本次的label
         * @param hasTerms       代表在  start -> end 返回内的node 是否存在 termNode 以及 blockNode  这2个标识可能都为true     在处理范围内的pending节点中 之前就已经生成的block只可能作为本次冻结的子block
         *                       因为prefixSize[] 相当于记录了冻结的范围  每次新插入的term比之前短时 开始处理之前未冻结的pending节点 而当插入的新term又开始边长时 就更新prefixSize[] 确保之后进行合并时 pending的范围得到更新
         * @param hasSubBlocks
         */
        private PendingBlock writeBlock(int prefixLength, boolean isFloor, int floorLeadLabel, int start, int end,
                                        boolean hasTerms, boolean hasSubBlocks) throws IOException {

            assert end > start;

            // 获取此时存储 term索引文件的偏移量
            long startFP = termsOut.getFilePointer();

            boolean hasFloorLeadLabel = isFloor && floorLeadLabel != -1;

            // 如果本次有携带标签信息 就要创建一个包含标签的新前缀   对应  aaab*  aaac*  这种    当输入aab时 只允许从 aa+1位的地方开始冻结    因为如果冻结了 aa 不能确保之后有没有新的 aaX 加入 这个冻结逻辑有点像FST
            final BytesRef prefix = new BytesRef(prefixLength + (hasFloorLeadLabel ? 1 : 0));
            // 这里先将 aaa 拷贝到 prefix中  注意这里 prefix 还留有一个空位 用来存储label
            System.arraycopy(lastTerm.get().bytes, 0, prefix.bytes, 0, prefixLength);
            prefix.length = prefixLength;

            //if (DEBUG2) System.out.println("    writeBlock field=" + fieldInfo.name + " prefix=" + brToString(prefix) + " fp=" + startFP + " isFloor=" + isFloor + " isLastInFloor=" + (end == pending.size()) + " floorLeadLabel=" + floorLeadLabel + " start=" + start + " end=" + end + " hasTerms=" + hasTerms + " hasSubBlocks=" + hasSubBlocks);

            // Write block header:
            // 计算要处理多少个 node
            int numEntries = end - start;
            // 生成一个token
            int code = numEntries << 1;
            // 代表此时正在生成最后一个 block
            if (end == pending.size()) {
                // Last block:
                code |= 1;
            }
            termsOut.writeVInt(code);

      /*
      if (DEBUG) {
        System.out.println("  writeBlock " + (isFloor ? "(floor) " : "") + "seg=" + segment + " pending.size()=" + pending.size() + " prefixLength=" + prefixLength + " indexPrefix=" + brToString(prefix) + " entCount=" + (end-start+1) + " startFP=" + startFP + (isFloor ? (" floorLeadLabel=" + Integer.toHexString(floorLeadLabel)) : ""));
      }
      */

            // 1st pass: pack term suffix bytes into byte[] blob
            // TODO: cutover to bulk int codec... simple64?

            // We optimize the leaf block case (block has only terms), writing a more
            // compact format in this case:
            // 代表本次用于合并的 node 都是 termNode
            boolean isLeafBlock = hasSubBlocks == false;

            //System.out.println("  isLeaf=" + isLeafBlock);

            // 该对象用于存储所有子 block的数据
            final List<FST<BytesRef>> subIndices;

            // 首次写入term时 使用绝对偏移量 之后连续写入的term在之前的数据上使用相对偏移量
            boolean absolute = true;

            // 代表本次合并的 node 都是 termNode
            if (isLeafBlock) {
                // Block contains only ordinary terms:
                // 因为不包含block数据 所以该属性可以为null
                subIndices = null;
                // 创建一个统计相关数据的临时对象
                StatsWriter statsWriter = new StatsWriter(this.statsWriter, fieldInfo.getIndexOptions() != IndexOptions.DOCS);

                // 开始遍历本次处理范围内的 node
                for (int i = start; i < end; i++) {
                    PendingEntry ent = pending.get(i);
                    assert ent.isTerm : "i=" + i;

                    // 因为在上面已经做过判断了  所有node都是 termNode
                    PendingTerm term = (PendingTerm) ent;

                    assert StringHelper.startsWith(term.termBytes, prefix) : "term.term=" + term.termBytes + " prefix=" + prefix;

                    // 这是之前将term 通过 positionWriter写入位置信息后返回的对象
                    BlockTermState state = term.state;
                    // 获取后缀长度  这里的后缀长度 不包含 label
                    final int suffix = term.termBytes.length - prefixLength;
                    //if (DEBUG2) {
                    //  BytesRef suffixBytes = new BytesRef(suffix);
                    //  System.arraycopy(term.termBytes, prefixLength, suffixBytes.bytes, 0, suffix);
                    //  suffixBytes.length = suffix;
                    //  System.out.println("    write term suffix=" + brToString(suffixBytes));
                    //}

                    // For leaf block we write suffix straight
                    suffixLengthsWriter.writeVInt(suffix);
                    // 将后缀写入到临时容器中
                    suffixWriter.append(term.termBytes, prefixLength, suffix);
                    assert floorLeadLabel == -1 || (term.termBytes[prefixLength] & 0xff) >= floorLeadLabel;

                    // Write term stats, to separate byte[] blob:
                    // 将该 term 出现在多少doc内  以及在所有doc中出现的总次数 写入到 stat对象中
                    statsWriter.add(state.docFreq, state.totalTermFreq);

                    // Write term meta data
                    // 将 state的一些信息通过处理后写入到 metaWriter中
                    postingsWriter.encodeTerm(metaWriter, fieldInfo, state, absolute);
                    absolute = false;
                }
                // 将之前残留的 singletonCount信息写入到临时out中
                statsWriter.finish();

            // 本次合并的数据 必定包含 blockNode   可能包含 termNode
            } else {
                // Block has at least one prefix term or a sub block:
                // 之前那些 blockNode 都会作为本次的 blockNode 的子节点
                subIndices = new ArrayList<>();
                StatsWriter statsWriter = new StatsWriter(this.statsWriter, fieldInfo.getIndexOptions() != IndexOptions.DOCS);
                for (int i = start; i < end; i++) {
                    PendingEntry ent = pending.get(i);
                    // 如果该entry 是 term的情况  执行逻辑跟上面一致
                    if (ent.isTerm) {
                        PendingTerm term = (PendingTerm) ent;

                        assert StringHelper.startsWith(term.termBytes, prefix) : "term.term=" + term.termBytes + " prefix=" + prefix;
                        // 代表该term 写入完成时携带的一些信息
                        BlockTermState state = term.state;
                        // 代表还剩余多少后缀
                        final int suffix = term.termBytes.length - prefixLength;
                        //if (DEBUG2) {
                        //  BytesRef suffixBytes = new BytesRef(suffix);
                        //  System.arraycopy(term.termBytes, prefixLength, suffixBytes.bytes, 0, suffix);
                        //  suffixBytes.length = suffix;
                        //  System.out.println("      write term suffix=" + brToString(suffixBytes));
                        //}

                        // For non-leaf block we borrow 1 bit to record
                        // if entry is term or sub-block, and 1 bit to record if
                        // it's a prefix term.  Terms cannot be larger than ~32 KB
                        // so we won't run out of bits:

                        // 注意这里多预留了一位
                        suffixLengthsWriter.writeVInt(suffix << 1);
                        suffixWriter.append(term.termBytes, prefixLength, suffix);

                        // Write term stats, to separate byte[] blob:
                        // 将包含该term的doc数量 以及该term出现的总次数 记录到 stats对象中
                        statsWriter.add(state.docFreq, state.totalTermFreq);

                        // TODO: now that terms dict "sees" these longs,
                        // we can explore better column-stride encodings
                        // to encode all long[0]s for this block at
                        // once, all long[1]s, etc., e.g. using
                        // Simple64.  Alternatively, we could interleave
                        // stats + meta ... no reason to have them
                        // separate anymore:

                        // Write term meta data
                        // 将 state的信息通过处理后 转移到 metaWriter中
                        postingsWriter.encodeTerm(metaWriter, fieldInfo, state, absolute);
                        // 写入一个数据后 立即标记成 基于差值存储
                        absolute = false;
                    } else {

                        // 如果本次处理的节点是 blockNode
                        PendingBlock block = (PendingBlock) ent;
                        assert StringHelper.startsWith(block.prefix, prefix);
                        // 子block 相比于当前block的 label长度
                        final int suffix = block.prefix.length - prefixLength;
                        assert StringHelper.startsWith(block.prefix, prefix);

                        assert suffix > 0;

                        // For non-leaf block we borrow 1 bit to record
                        // if entry is term or sub-block:f
                        // 这里也要额外保留一位
                        suffixLengthsWriter.writeVInt((suffix << 1) | 1);
                        // 单独写入后缀信息
                        suffixWriter.append(block.prefix.bytes, prefixLength, suffix);

                        //if (DEBUG2) {
                        //  BytesRef suffixBytes = new BytesRef(suffix);
                        //  System.arraycopy(block.prefix.bytes, prefixLength, suffixBytes.bytes, 0, suffix);
                        //  suffixBytes.length = suffix;
                        //  System.out.println("      write sub-block suffix=" + brToString(suffixBytes) + " subFP=" + block.fp + " subCode=" + (startFP-block.fp) + " floor=" + block.isFloor);
                        //}

                        assert floorLeadLabel == -1 || (block.prefix.bytes[prefixLength] & 0xff) >= floorLeadLabel : "floorLeadLabel=" + floorLeadLabel + " suffixLead=" + (block.prefix.bytes[prefixLength] & 0xff);
                        assert block.fp < startFP;

                        // 写入2个block 对应 termOut的偏移量差值
                        suffixLengthsWriter.writeVLong(startFP - block.fp);
                        // 将子block 添加到列表中
                        subIndices.add(block.index);
                    }
                }
                // 当本次涉及到的所有term信息处理完毕后 触发finish做收尾处理
                statsWriter.finish();

                assert subIndices.size() != 0;
            }

            // Write suffixes byte[] blob to terms dict output, either uncompressed, compressed with LZ4 or with LowercaseAsciiCompression.
            // 默认情况下不进行压缩
            CompressionAlgorithm compressionAlg = CompressionAlgorithm.NO_COMPRESSION;
            // If there are 2 suffix bytes or less per term, then we don't bother compressing as suffix are unlikely what
            // makes the terms dictionary large, and it also tends to be frequently the case for dense IDs like
            // auto-increment IDs, so not compressing in that case helps not hurt ID lookups by too much.
            // We also only start compressing when the prefix length is greater than 2 since blocks whose prefix length is
            // 1 or 2 always all get visited when running a fuzzy query whose max number of edits is 2.
            // 平均每个 term的后缀长度 超过2  且前缀长度本身也超过2 的情况下 才考虑使用压缩算法
            // 前缀长度超过2的原因是   长度<=2时 经常会作为模糊查询的条件  为了避免频繁的解压 所以就不进行压缩了
            if (suffixWriter.length() > 2L * numEntries && prefixLength > 2) {
                // LZ4 inserts references whenever it sees duplicate strings of 4 chars or more, so only try it out if the
                // average suffix length is greater than 6.
                // 因为LZ4 压缩有一个基础长度 当相同的字符串长度小于该值时 是无法进行压缩的 所以这里增加了6倍的限制
                if (suffixWriter.length() > 6L * numEntries) {
                    LZ4.compress(suffixWriter.bytes(), 0, suffixWriter.length(), spareWriter, compressionHashTable);
                    if (spareWriter.size() < suffixWriter.length() - (suffixWriter.length() >>> 2)) {
                        // LZ4 saved more than 25%, go for it
                        // 当成功压缩到原来的 75%以下 就采用这种压缩方式
                        compressionAlg = CompressionAlgorithm.LZ4;
                    }
                }
                // 代表采用LZ4 进行压缩时 压缩率不满意
                if (compressionAlg == CompressionAlgorithm.NO_COMPRESSION) {
                    // 先释放掉之前存储的数据
                    spareWriter.reset();
                    if (spareBytes.length < suffixWriter.length()) {
                        spareBytes = new byte[ArrayUtil.oversize(suffixWriter.length(), 1)];
                    }
                    // 这个压缩算法就不看了
                    if (LowercaseAsciiCompression.compress(suffixWriter.bytes(), suffixWriter.length(), spareBytes, spareWriter)) {
                        compressionAlg = CompressionAlgorithm.LOWERCASE_ASCII;
                    }
                }
            }
            // 生成token信息   最高位存储的是 该block下所有termNode ， blockNode 的后缀总和
            long token = ((long) suffixWriter.length()) << 3;
            // 低3位中的第一位 标记本次生成的block 下是否包含其他block   也可以理解为是否是最小单位的block  （叶子block）
            if (isLeafBlock) {
                token |= 0x04;
            }
            // 剩余2位标记压缩类型
            token |= compressionAlg.code;
            // 每次先将token 信息写入到存储term的索引文件中
            termsOut.writeVLong(token);
            // 如果没有采用压缩算法 就是将后缀原数据写入到索引文件
            if (compressionAlg == CompressionAlgorithm.NO_COMPRESSION) {
                termsOut.writeBytes(suffixWriter.bytes(), suffixWriter.length());
            } else {
                // 否则将压缩后的数据写入到索引文件
                spareWriter.copyTo(termsOut);
            }

            // 清空之前存储后缀的数组
            suffixWriter.setLength(0);
            spareWriter.reset();

            // Write suffix lengths
            final int numSuffixBytes = Math.toIntExact(suffixLengthsWriter.size());
            spareBytes = ArrayUtil.grow(spareBytes, numSuffixBytes);
            // 长度信息 先暂存到 spareBytes中 之后根据情况 写入到索引文件中
            suffixLengthsWriter.copyTo(new ByteArrayDataOutput(spareBytes));
            suffixLengthsWriter.reset();

            // 代表所有后缀的长度信息都相同  实际上这里还有一个隐含前提 就是每个后缀长度都能用一个byte  表示  因为写入长度时使用的是  V 类型 VInt
            if (allEqual(spareBytes, 1, numSuffixBytes, spareBytes[0])) {
                // Structured fields like IDs often have most values of the same length
                // 最低位是1 代表所有长度一致  之后只要读取一个byte就可以获取所有的长度信息
                termsOut.writeVInt((numSuffixBytes << 1) | 1);
                termsOut.writeByte(spareBytes[0]);
            } else {
                // 最低位是0 将所有长度信息写入到 输出流中
                termsOut.writeVInt(numSuffixBytes << 1);
                // TODO 既然写入的是 VInt类型 那么怎么知道要读取几个长度呢
                termsOut.writeBytes(spareBytes, numSuffixBytes);
            }

            // Stats
            // 当一组term信息都写入完毕后 将统计信息写入到 terms索引文件中
            final int numStatsBytes = Math.toIntExact(statsWriter.size());
            termsOut.writeVInt(numStatsBytes);
            statsWriter.copyTo(termsOut);
            statsWriter.reset();

            // Write term meta data byte[] blob
            // 写入元数据  通过这些元数据可以定位到 positionWriter中写入的 3个索引文件 .pay .pos .doc
            termsOut.writeVInt((int) metaWriter.size());
            metaWriter.copyTo(termsOut);
            metaWriter.reset();

            // if (DEBUG) {
            //   System.out.println("      fpEnd=" + out.getFilePointer());
            // }

            // 写入label    第一个被包装成block的 nodes 不会携带标签 后面那些携带标签的block 将会追加到第一个block中
            if (hasFloorLeadLabel) {
                // We already allocated to length+1 above:
                prefix.bytes[prefix.length++] = (byte) floorLeadLabel;
            }

            // 将这些node 包装成一个新的block
            return new PendingBlock(prefix, startFP, hasTerms, isFloor, floorLeadLabel, subIndices);
        }

        /**
         * 代表该对象维护的是哪个 field下的term
         *
         * @param fieldInfo
         */
        TermsWriter(FieldInfo fieldInfo) {
            this.fieldInfo = fieldInfo;
            assert fieldInfo.getIndexOptions() != IndexOptions.NONE;
            // 创建doc位图对象 推测每当处理某个term时  会将该term出现过的所有doc记录下来
            docsSeen = new FixedBitSet(maxDoc);
            // 切换此时正在处理的 field
            postingsWriter.setField(fieldInfo);
        }

        /**
         * Writes one term's worth of postings.
         *
         * @param text      当前 term对应的文本信息
         * @param termsEnum 用于遍历 term的迭代器  (实际上内部存储了一个 termHash)
         * @param norms     标准因子
         */
        public void write(BytesRef text, TermsEnum termsEnum, NormsProducer norms) throws IOException {
            /*
            if (DEBUG) {
                int[] tmp = new int[lastTerm.length];
                System.arraycopy(prefixStarts, 0, tmp, 0, tmp.length);
                System.out.println("BTTW: write term=" + brToString(text) + " prefixStarts=" + Arrays.toString(tmp) + " pending.size()=" + pending.size());
            }
            */

            // 将 term的相关信息先写入到  负责存储 term position信息的  positionWriter中   该对象内部还使用了跳跃表  返回的结果是表述存储信息的
            BlockTermState state = postingsWriter.writeTerm(text, termsEnum, docsSeen, norms);
            // 代表数据有效   当该term没有写入到任何doc时 返回null
            if (state != null) {

                assert state.docFreq != 0;
                assert fieldInfo.getIndexOptions() == IndexOptions.DOCS || state.totalTermFreq >= state.docFreq : "postingsWriter=" + postingsWriter;

                // 存储term字面量信息   内部每次以block为单位 写入索引文件中 并且block对应的前缀信息 (也许还会携带label标签)  会存入到fst结构中 便于快速查询
                pushTerm(text);

                // 每当写入一个 term后 将它包装成节点 并存储到 pending中   pending就是存储待处理节点的链表  每当共享相同前缀长度的节点达到一定数量时 就会将他们整合成一个block 重新加入pending
                // 加入新的节点 并发现他与之前的term共享前缀不同时 才会触发!之前! 节点的 整合  而本次term还是当作一个 PendingTerm 加入到pending 中
                PendingTerm term = new PendingTerm(text, state);
                pending.add(term);
                //if (DEBUG) System.out.println("    add pending term = " + text + " pending.size()=" + pending.size());

                // 累加到全局数据
                sumDocFreq += state.docFreq;
                sumTotalTermFreq += state.totalTermFreq;
                numTerms++;
                if (firstPendingTerm == null) {
                    firstPendingTerm = term;
                }
                lastPendingTerm = term;
            }
        }

        /**
         * Pushes the new term to the top of the stack, and writes new blocks.
         * 将 term字面值存储到 term
         * 随着每个被写入的term 囤积在栈结构 (pending) 中
         * 共享前缀的长度必然会经历一个从大到小的过程   每一小块共享的部分会被抽成一个 block   而共享前缀短的又是 长度的父block
         * 比如   ab*  ac*  最终会合成 a* 的block    block就是共享该部分的前缀数量达到一定程度后的term集合  比如 aba abb abc abd block就是 ab*
         */
        private void pushTerm(BytesRef text) throws IOException {
            // Find common prefix between last term and current term:
            // 返回相同的前缀长度 ！！！注意不是数组下标
            int prefixLength = Arrays.mismatch(lastTerm.bytes(), 0, lastTerm.length(), text.bytes, text.offset, text.offset + text.length);
            // -1代表2个term完全相同    这种情况应该不会出现 因为term已经去重过了 在 termHash的 newTerm addTerm中 相同的term只会累加值 而不会重复存储
            if (prefixLength == -1) { // Only happens for the first term, if it is empty
                assert lastTerm.length() == 0;
                prefixLength = 0;
            }

            // if (DEBUG) System.out.println("  shared=" + pos + "  lastTerm.length=" + lastTerm.length);

            // Close the "abandoned" suffix now:
            // 注意这里的i是下标  也就是实际上会读取到上个term的最后一个值
            // 比如 abc  abcde  这里就是从 c开始往前数  同时如果last是本次的子集 那么不需要处理
            // 如果是 abcc abcde 那么就会进入下面的判断
            for (int i = lastTerm.length() - 1; i >= prefixLength; i--) {

                // How many items on top of the stack share the current suffix
                // we are closing:
                // 只有当某个值 之前一直被共享 之后突然不被共享时 才触发生成block的逻辑     prefixTopSize 对应pending中需要处理的数量
                int prefixTopSize = pending.size() - prefixStarts[i];
                if (prefixTopSize >= minItemsInBlock) {
                    // if (DEBUG) System.out.println("pushTerm i=" + i + " prefixTopSize=" + prefixTopSize + " minItemsInBlock=" + minItemsInBlock);
                    writeBlocks(i + 1, prefixTopSize);
                    // 这一步???  下面会重新设置啊 这一步设置的结果并不重要
                    prefixStarts[i] -= prefixTopSize - 1;
                }
            }

            // 对前缀数组进行扩容
            if (prefixStarts.length < text.length) {
                prefixStarts = ArrayUtil.grow(prefixStarts, text.length);
            }

            // Init new tail:
            // 相当于是更新 开始冻结的 位置
            for (int i = prefixLength; i < text.length; i++) {
                prefixStarts[i] = pending.size();
            }

            // 更新上一次写入的值
            lastTerm.copyBytes(text);
        }

        /**
         * Finishes all terms in this field
         * 当某个field下所有的term写入完成时  要将剩余的部分写入到索引文件中  (之前的term数据以block为单位写入)
         * @throws IOException
         */
        public void finish() throws IOException {
            if (numTerms > 0) {
                // if (DEBUG) System.out.println("BTTW: finish prefixStarts=" + Arrays.toString(prefixStarts));

                // Add empty term to force closing of all final blocks:
                // 通过写入空的 term 使得本次共享前缀长度为0 促使之前所有的term 都写入到索引文件中   但是如果写入的term总数就比较少的话 不满足一个block的大小还是不会写入
                pushTerm(new BytesRef());

                // TODO: if pending.size() is already 1 with a non-zero prefix length
                // we can save writing a "degenerate" root block, but we have to
                // fix all the places that assume the root block's prefix is the empty string:
                pushTerm(new BytesRef());
                // 这里强制将栈中待处理的所有term 都写入到索引文件中
                writeBlocks(0, pending.size());

                // We better have one final "root" block:
                assert pending.size() == 1 && !pending.get(0).isTerm : "pending.size()=" + pending.size() + " pending=" + pending;
                // 这时所有term 都合成为一个blockNode  并且每个被共享次数超过 block的 前缀 都会加入到fst结构中形成一个索引   (这个索引应该就是term的词典)
                final PendingBlock root = (PendingBlock) pending.get(0);
                assert root.prefix.length == 0;
                assert root.index.getEmptyOutput() != null;

                // Write FST to index
                // 获取此时termIndex的起始偏移量 （FST就是构成term词典的核心结构）
                indexStartFP = indexOut.getFilePointer();
                // 将fst的数据持久化到索引文件中
                root.index.save(indexOut);
                //System.out.println("  write FST " + indexStartFP + " field=" + fieldInfo.name);

        /*
        if (DEBUG) {
          final String dotFileName = segment + "_" + fieldInfo.name + ".dot";
          Writer w = new OutputStreamWriter(new FileOutputStream(dotFileName));
          Util.toDot(root.index, w, false, false);
          System.out.println("SAVED to " + dotFileName);
          w.close();
        }
        */
        // 将相关信息包装成一个 metaData对象 并保存在全局 field容器中
                assert firstPendingTerm != null;
                BytesRef minTerm = new BytesRef(firstPendingTerm.termBytes);

                assert lastPendingTerm != null;
                BytesRef maxTerm = new BytesRef(lastPendingTerm.termBytes);

                fields.add(new FieldMetaData(fieldInfo,
                        ((PendingBlock) pending.get(0)).index.getEmptyOutput(),
                        numTerms,
                        indexStartFP,
                        sumTotalTermFreq,
                        sumDocFreq,
                        docsSeen.cardinality(),
                        minTerm, maxTerm));
            } else {
                assert sumTotalTermFreq == 0 || fieldInfo.getIndexOptions() == IndexOptions.DOCS && sumTotalTermFreq == -1;
                assert sumDocFreq == 0;
                assert docsSeen.cardinality() == 0;
            }
        }

        /**
         * 暂存 term后缀长度的临时容器
         */
        private final ByteBuffersDataOutput suffixLengthsWriter = ByteBuffersDataOutput.newResettableInstance();
        /**
         * 这里是存放后缀数据的容器
         */
        private final BytesRefBuilder suffixWriter = new BytesRefBuilder();

        /**
         * 该输出流 负责存储临时的统计信息   当数据在内存中构建完成时 会转存到索引文件中
         */
        private final ByteBuffersDataOutput statsWriter = ByteBuffersDataOutput.newResettableInstance();
        /**
         * 该对象负责写入 positionWriter中的一些信息
         */
        private final ByteBuffersDataOutput metaWriter = ByteBuffersDataOutput.newResettableInstance();

        /**
         * 该对象存储压缩后的 后缀数据
         */
        private final ByteBuffersDataOutput spareWriter = ByteBuffersDataOutput.newResettableInstance();
        private byte[] spareBytes = BytesRef.EMPTY_BYTES;

        /**
         * 采用高压缩率LZ4 存储时使用的临时容器对象
         */
        private final LZ4.HighCompressionHashTable compressionHashTable = new LZ4.HighCompressionHashTable();
    }

    private boolean closed;

    /**
     * 当所有field信息写完后 触发close
     * @throws IOException
     */
    @Override
    public void close() throws IOException {
        if (closed) {
            return;
        }
        closed = true;

        boolean success = false;
        try {

            final long dirStart = termsOut.getFilePointer();
            final long indexDirStart = indexOut.getFilePointer();

            termsOut.writeVInt(fields.size());

            // 就是把 metaData 数据写入到索引文件中
            for (FieldMetaData field : fields) {
                //System.out.println("  field " + field.fieldInfo.name + " " + field.numTerms + " terms");
                termsOut.writeVInt(field.fieldInfo.number);
                assert field.numTerms > 0;
                termsOut.writeVLong(field.numTerms);
                termsOut.writeVInt(field.rootCode.length);
                termsOut.writeBytes(field.rootCode.bytes, field.rootCode.offset, field.rootCode.length);
                assert field.fieldInfo.getIndexOptions() != IndexOptions.NONE;
                if (field.fieldInfo.getIndexOptions() != IndexOptions.DOCS) {
                    termsOut.writeVLong(field.sumTotalTermFreq);
                }
                termsOut.writeVLong(field.sumDocFreq);
                termsOut.writeVInt(field.docCount);
                indexOut.writeVLong(field.indexStartFP);
                writeBytesRef(termsOut, field.minTerm);
                writeBytesRef(termsOut, field.maxTerm);
            }
            writeTrailer(termsOut, dirStart);
            CodecUtil.writeFooter(termsOut);
            writeIndexTrailer(indexOut, indexDirStart);
            CodecUtil.writeFooter(indexOut);
            success = true;
        } finally {
            if (success) {
                IOUtils.close(termsOut, indexOut, postingsWriter);
            } else {
                IOUtils.closeWhileHandlingException(termsOut, indexOut, postingsWriter);
            }
        }
    }

    private static void writeBytesRef(IndexOutput out, BytesRef bytes) throws IOException {
        out.writeVInt(bytes.length);
        out.writeBytes(bytes.bytes, bytes.offset, bytes.length);
    }
}<|MERGE_RESOLUTION|>--- conflicted
+++ resolved
@@ -428,11 +428,8 @@
                 termsWriter.write(term, termsEnum, norms);
             }
 
-<<<<<<< HEAD
+            // 每当某个field下所有term写完后 需要将剩余不足block的部分也写入到索引文件中
             // 该方法最终会将所有term都包装成 block结构 并最终生成 FieldMetaData
-=======
-            // 每当某个field下所有term写完后 需要将剩余不足block的部分也写入到索引文件中
->>>>>>> bede67a4
             termsWriter.finish();
 
             //if (DEBUG) System.out.println("\nBTTW.write done seg=" + segment + " field=" + field);
@@ -605,11 +602,8 @@
 
             // 这里以fst作为一个索引 有点像disi中rank的定位 实际上在 termOut中已经包含了所有term的信息了  这里只要存储前缀信息就可以 便于快速检测定位term的位置
             // Copy over index for all sub-blocks
-<<<<<<< HEAD
+            // 将所有子block 整合到 fst中
             // 将所有block数据写入到一个fst中
-=======
-            // 将所有子block 整合到 fst中
->>>>>>> bede67a4
             for (PendingBlock block : blocks) {
                 // 如果blocks只包含一个block
                 if (block.subIndices != null) {
@@ -1270,7 +1264,7 @@
                 assert state.docFreq != 0;
                 assert fieldInfo.getIndexOptions() == IndexOptions.DOCS || state.totalTermFreq >= state.docFreq : "postingsWriter=" + postingsWriter;
 
-                // 存储term字面量信息   内部每次以block为单位 写入索引文件中 并且block对应的前缀信息 (也许还会携带label标签)  会存入到fst结构中 便于快速查询
+                // 存储term字面量信息   term在写入前已经按照字面量大小排序过了
                 pushTerm(text);
 
                 // 每当写入一个 term后 将它包装成节点 并存储到 pending中   pending就是存储待处理节点的链表  每当共享相同前缀长度的节点达到一定数量时 就会将他们整合成一个block 重新加入pending
@@ -1302,6 +1296,7 @@
             // 返回相同的前缀长度 ！！！注意不是数组下标
             int prefixLength = Arrays.mismatch(lastTerm.bytes(), 0, lastTerm.length(), text.bytes, text.offset, text.offset + text.length);
             // -1代表2个term完全相同    这种情况应该不会出现 因为term已经去重过了 在 termHash的 newTerm addTerm中 相同的term只会累加值 而不会重复存储
+            // TODO 先忽略吧 不知道怎么出现这种情况
             if (prefixLength == -1) { // Only happens for the first term, if it is empty
                 assert lastTerm.length() == 0;
                 prefixLength = 0;
