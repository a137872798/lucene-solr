--- conflicted
+++ resolved
@@ -17,16 +17,6 @@
  * limitations under the License.
  */
 
-<<<<<<< HEAD
-=======
-import java.io.IOException;
-import java.util.Collections;
-import java.util.HashMap;
-import java.util.Iterator;
-import java.util.Map;
-import java.util.TreeMap;
-
->>>>>>> 9c47892d
 import org.apache.lucene.codecs.FieldsProducer;
 import org.apache.lucene.index.DocsEnum;
 import org.apache.lucene.index.FieldInfo;
@@ -202,13 +192,13 @@
  
     @Override
     public DocsEnum docs(Bits liveDocs, DocsEnum reuse, int flags) throws IOException {
-      SimpleTextDocsEnum docsEnum;
+      SimpleTextDocsAndPositionsEnum docsEnum;
       if (reuse != null && reuse instanceof SimpleTextDocsEnum && ((SimpleTextDocsEnum) reuse).canReuse(SimpleTextFieldsReader.this.in)) {
-        docsEnum = (SimpleTextDocsEnum) reuse;
-      } else {
-        docsEnum = new SimpleTextDocsEnum();
-      }
-      return docsEnum.reset(docsStart, liveDocs, indexOptions == IndexOptions.DOCS_ONLY, docFreq);
+        docsEnum = (SimpleTextDocsAndPositionsEnum) reuse;
+      } else {
+        docsEnum = new SimpleTextDocsAndPositionsEnum();
+      }
+      return docsEnum.reset(docsStart, liveDocs, indexOptions, docFreq);
     }
 
     @Override
@@ -344,11 +334,8 @@
     private boolean readPositions;
     private int startOffset;
     private int endOffset;
-<<<<<<< HEAD
     private int posPending;
-=======
     private int cost;
->>>>>>> 9c47892d
 
     public SimpleTextDocsAndPositionsEnum() {
       this.inStart = SimpleTextFieldsReader.this.in;
