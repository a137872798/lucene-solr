/*
 * Licensed to the Apache Software Foundation (ASF) under one or more
 * contributor license agreements.  See the NOTICE file distributed with
 * this work for additional information regarding copyright ownership.
 * The ASF licenses this file to You under the Apache License, Version 2.0
 * (the "License"); you may not use this file except in compliance with
 * the License.  You may obtain a copy of the License at
 *
 *     http://www.apache.org/licenses/LICENSE-2.0
 *
 * Unless required by applicable law or agreed to in writing, software
 * distributed under the License is distributed on an "AS IS" BASIS,
 * WITHOUT WARRANTIES OR CONDITIONS OF ANY KIND, either express or implied.
 * See the License for the specific language governing permissions and
 * limitations under the License.
 */
package org.apache.solr.hadoop;

import java.io.File;
import java.io.IOException;
import java.io.OutputStream;
import java.io.OutputStreamWriter;
import java.io.Writer;
import java.lang.reflect.Array;
import java.nio.charset.StandardCharsets;
import java.util.Arrays;

import org.apache.commons.io.FileUtils;
import org.apache.hadoop.conf.Configuration;
import org.apache.hadoop.fs.FileSystem;
import org.apache.hadoop.fs.FileUtil;
import org.apache.hadoop.fs.Path;
import org.apache.hadoop.fs.permission.FsPermission;
import org.apache.hadoop.hdfs.MiniDFSCluster;
import org.apache.hadoop.mapred.JobConf;
import org.apache.hadoop.mapreduce.Job;
import org.apache.hadoop.security.authorize.ProxyUsers;
import org.apache.hadoop.util.JarFinder;
import org.apache.hadoop.util.ToolRunner;
import org.apache.hadoop.yarn.conf.YarnConfiguration;
import org.apache.lucene.util.Constants;
import org.apache.lucene.util.LuceneTestCase.Slow;
import org.apache.solr.SolrTestCaseJ4;
import org.apache.solr.cloud.AbstractZkTestCase;
import org.apache.solr.hadoop.hack.MiniMRCluster;
import org.apache.solr.morphlines.solr.AbstractSolrMorphlineTestBase;
import org.junit.After;
import org.junit.AfterClass;
import org.junit.BeforeClass;
import org.junit.Test;

import com.carrotsearch.randomizedtesting.annotations.ThreadLeakAction;
import com.carrotsearch.randomizedtesting.annotations.ThreadLeakAction.Action;
import com.carrotsearch.randomizedtesting.annotations.ThreadLeakLingering;
import com.carrotsearch.randomizedtesting.annotations.ThreadLeakScope;
import com.carrotsearch.randomizedtesting.annotations.ThreadLeakScope.Scope;
import com.carrotsearch.randomizedtesting.annotations.ThreadLeakZombies;
import com.carrotsearch.randomizedtesting.annotations.ThreadLeakZombies.Consequence;

@ThreadLeakAction({Action.WARN})
@ThreadLeakLingering(linger = 0)
@ThreadLeakZombies(Consequence.CONTINUE)
@ThreadLeakScope(Scope.NONE)
@Slow
public class MorphlineBasicMiniMRTest extends SolrTestCaseJ4 {
  
  private static final boolean ENABLE_LOCAL_JOB_RUNNER = false; // for debugging only
  private static final String RESOURCES_DIR = getFile("morphlines-core.marker").getParent();  
  private static final String DOCUMENTS_DIR = RESOURCES_DIR + "/test-documents";
  private static final File MINIMR_CONF_DIR = new File(RESOURCES_DIR + "/solr/minimr");
  
  private static final String SEARCH_ARCHIVES_JAR = JarFinder.getJar(MapReduceIndexerTool.class);

  private static MiniDFSCluster dfsCluster = null;
  private static MiniMRCluster mrCluster = null;
  private static int numRuns = 0;

  private final String inputAvroFile;
  private final int count;
  
  private static String tempDir;
  
<<<<<<< HEAD
  private static File solrHomeDirectory;
=======
  private static final File solrHomeDirectory = new File(dataDir, MorphlineBasicMiniMRTest.class.getName());
>>>>>>> f99edee7
  
  protected MapReduceIndexerTool createTool() {
    return new MapReduceIndexerTool();
  }

  public MorphlineBasicMiniMRTest() {
    int data = random().nextInt(3);
    switch (data) {
      case 0:
        this.inputAvroFile = "sample-statuses-20120906-141433.avro";
        this.count = 2;
        break;
      case 1:
        this.inputAvroFile = "sample-statuses-20120521-100919.avro";
        this.count = 20;
        break;
      case 2:
      this.inputAvroFile = "sample-statuses-20120906-141433-medium.avro";
      this.count = 2104;
        break;
      default:
        throw new RuntimeException("Test setup is broken");
    }

  }

  @BeforeClass
  public static void setupClass() throws Exception {
    solrHomeDirectory = createTempDir();
    assumeTrue(
        "Currently this test can only be run without the lucene test security policy in place",
        System.getProperty("java.security.manager", "").equals(""));
    
    assumeFalse("HDFS tests were disabled by -Dtests.disableHdfs",
        Boolean.parseBoolean(System.getProperty("tests.disableHdfs", "false")));
    
    assumeFalse("FIXME: This test does not work with Windows because of native library requirements", Constants.WINDOWS);
    assumeFalse("FIXME: This test fails under Java 8 due to the Saxon dependency - see SOLR-1301", Constants.JRE_IS_MINIMUM_JAVA8);
    assumeFalse("FIXME: This test fails under J9 due to the Saxon dependency - see SOLR-1301", System.getProperty("java.vm.info", "<?>").contains("IBM J9"));
    
    AbstractZkTestCase.SOLRHOME = solrHomeDirectory;
    FileUtils.copyDirectory(MINIMR_CONF_DIR, solrHomeDirectory);
<<<<<<< HEAD
    File dataDir = createTempDir();
    tempDir = dataDir.getAbsolutePath();
=======
    
    tempDir = dataDir + "/test-morphlines-" + System.currentTimeMillis();
>>>>>>> f99edee7
    new File(tempDir).mkdirs();
    FileUtils.copyFile(new File(RESOURCES_DIR + "/custom-mimetypes.xml"), new File(tempDir + "/custom-mimetypes.xml"));
    
    AbstractSolrMorphlineTestBase.setupMorphline(tempDir, "test-morphlines/solrCellDocumentTypes", true);
    
    System.setProperty("hadoop.log.dir", new File(solrHomeDirectory, "logs").getAbsolutePath());
    
    int taskTrackers = 1;
    int dataNodes = 2;
//    String proxyUser = System.getProperty("user.name");
//    String proxyGroup = "g";
//    StringBuilder sb = new StringBuilder();
//    sb.append("127.0.0.1,localhost");
//    for (InetAddress i : InetAddress.getAllByName(InetAddress.getLocalHost().getHostName())) {
//      sb.append(",").append(i.getCanonicalHostName());
//    }
    
    new File(dataDir, "nm-local-dirs").mkdirs();
    
    System.setProperty("solr.hdfs.blockcache.enabled", "false");
    
    System.setProperty("test.build.dir", dataDir + File.separator + "hdfs" + File.separator + "test-build-dir");
    System.setProperty("test.build.data", dataDir + File.separator + "hdfs" + File.separator + "build");
    System.setProperty("test.cache.data", dataDir + File.separator + "hdfs" + File.separator + "cache");

    JobConf conf = new JobConf();
    conf.set("dfs.block.access.token.enable", "false");
    conf.set("dfs.permissions", "true");
    conf.set("hadoop.security.authentication", "simple");
    conf.set(YarnConfiguration.NM_LOCAL_DIRS, dataDir.getPath() + File.separator +  "nm-local-dirs");
    conf.set(YarnConfiguration.DEFAULT_NM_LOG_DIRS, dataDir + File.separator +  "nm-logs");
    conf.set("testWorkDir", dataDir.getPath() + File.separator +  "testWorkDir");

    dfsCluster = new MiniDFSCluster(conf, dataNodes, true, null);
    FileSystem fileSystem = dfsCluster.getFileSystem();
    fileSystem.mkdirs(new Path("/tmp"));
    fileSystem.mkdirs(new Path("/user"));
    fileSystem.mkdirs(new Path("/hadoop/mapred/system"));
    fileSystem.setPermission(new Path("/tmp"), FsPermission.valueOf("-rwxrwxrwx"));
    fileSystem.setPermission(new Path("/user"), FsPermission.valueOf("-rwxrwxrwx"));
    fileSystem.setPermission(new Path("/hadoop/mapred/system"), FsPermission.valueOf("-rwx------"));
    String nnURI = fileSystem.getUri().toString();
    int numDirs = 1;
    String[] racks = null;
    String[] hosts = null;

    mrCluster = new MiniMRCluster(0, 0, taskTrackers, nnURI, numDirs, racks, hosts, null, conf);
    ProxyUsers.refreshSuperUserGroupsConfiguration(conf);
  }

  @AfterClass
  public static void teardownClass() throws Exception {
    System.clearProperty("solr.hdfs.blockcache.enabled");
    System.clearProperty("test.build.dir");
    System.clearProperty("test.build.data");
    System.clearProperty("test.cache.data");
    if (mrCluster != null) {
      mrCluster.shutdown();
      mrCluster = null;
    }
    if (dfsCluster != null) {
      dfsCluster.shutdown();
      dfsCluster = null;
    }
  }
  
  @After
  public void tearDown() throws Exception {
    System.clearProperty("hadoop.log.dir");
    System.clearProperty("solr.hdfs.blockcache.enabled");
    
    super.tearDown();
  }

  private JobConf getJobConf() {
    return mrCluster.createJobConf();
  }

  @Test
  public void testPathParts() throws Exception { // see PathParts
    FileSystem fs = dfsCluster.getFileSystem();
    int dfsClusterPort = fs.getWorkingDirectory().toUri().getPort();
    assertTrue(dfsClusterPort > 0);
    JobConf jobConf = getJobConf();
    Configuration simpleConf = new Configuration();
    
    for (Configuration conf : Arrays.asList(jobConf, simpleConf)) {
      for (String queryAndFragment : Arrays.asList("", "?key=value#fragment")) {
        for (String up : Arrays.asList("", "../")) {
          String down = up.length() == 0 ? "foo/" : "";
          String uploadURL = "hdfs://localhost:12345/user/foo/" + up + "bar.txt" + queryAndFragment;
          PathParts parts = new PathParts(uploadURL, conf);
          assertEquals(uploadURL, parts.getUploadURL());
          assertEquals("/user/" + down + "bar.txt", parts.getURIPath());
          assertEquals("bar.txt", parts.getName());
          assertEquals("hdfs", parts.getScheme());
          assertEquals("localhost", parts.getHost());
          assertEquals(12345, parts.getPort());
          assertEquals("hdfs://localhost:12345/user/" + down + "bar.txt", parts.getId());
          assertEquals(parts.getId(), parts.getDownloadURL());
          assertFileNotFound(parts);
    
          uploadURL = "hdfs://localhost/user/foo/" + up + "bar.txt" + queryAndFragment;
          parts = new PathParts(uploadURL, conf);
          assertEquals(uploadURL, parts.getUploadURL());
          assertEquals("/user/" + down + "bar.txt", parts.getURIPath());
          assertEquals("bar.txt", parts.getName());
          assertEquals("hdfs", parts.getScheme());
          assertEquals("localhost", parts.getHost());
          assertEquals(8020, parts.getPort());
          assertEquals("hdfs://localhost:8020/user/" + down + "bar.txt", parts.getId());
          assertEquals(parts.getId(), parts.getDownloadURL());
          assertFileNotFound(parts);
        }
      }
    }    

    for (Configuration conf : Arrays.asList(jobConf)) {
      for (String queryAndFragment : Arrays.asList("", "?key=value#fragment")) {
        for (String up : Arrays.asList("", "../")) {
          // verify using absolute path
          String down = up.length() == 0 ? "foo/" : "";
          String uploadURL = "/user/foo/" + up + "bar.txt" + queryAndFragment;
          PathParts parts = new PathParts(uploadURL, conf);
          assertEquals(uploadURL, parts.getUploadURL());
          assertEquals("/user/" + down + "bar.txt", parts.getURIPath());
          assertEquals("bar.txt", parts.getName());
          assertEquals("hdfs", parts.getScheme());
          assertTrue("localhost".equals(parts.getHost()) || "localhost.localdomain".equals(parts.getHost()));
          assertEquals(dfsClusterPort, parts.getPort());
          assertTrue(parts.getId().equals("hdfs://localhost:" + dfsClusterPort + "/user/" + down + "bar.txt")
                  || parts.getId().equals("hdfs://localhost.localdomain:" + dfsClusterPort + "/user/" + down + "bar.txt")
          );
          assertFileNotFound(parts);          
          
          // verify relative path is interpreted to be relative to user's home dir and resolved to an absolute path
          uploadURL = "xuser/foo/" + up + "bar.txt" + queryAndFragment;
          parts = new PathParts(uploadURL, conf);
          assertEquals(uploadURL, parts.getUploadURL());
          String homeDir = "/user/" + System.getProperty("user.name");
          assertEquals(homeDir + "/xuser/" + down + "bar.txt", parts.getURIPath());
          assertEquals("bar.txt", parts.getName());
          assertEquals("hdfs", parts.getScheme());
          assertTrue("localhost".equals(parts.getHost()) || "localhost.localdomain".equals(parts.getHost()));
          assertEquals(dfsClusterPort, parts.getPort());
          assertTrue(parts.getId().equals("hdfs://localhost:" + dfsClusterPort + homeDir + "/xuser/" + down + "bar.txt")
                  || parts.getId().equals("hdfs://localhost.localdomain:" + dfsClusterPort + homeDir + "/xuser/" + down + "bar.txt")
          );
          assertFileNotFound(parts);
        }
      }
    }
    
    try {
      new PathParts("/user/foo/bar.txt", simpleConf);
      fail("host/port resolution requires minimr conf, not a simple conf");
    } catch (IllegalArgumentException e) {
      ; // expected
    }    
  }

  private void assertFileNotFound(PathParts parts) {
    try {
      parts.getFileSystem().getFileStatus(parts.getUploadPath());
      fail();
    } catch (IOException e) {
      ; // expected
    }
  }

  @Test
  public void mrRun() throws Exception {
    FileSystem fs = dfsCluster.getFileSystem();
    Path inDir = fs.makeQualified(new Path("/user/testing/testMapperReducer/input"));
    fs.delete(inDir, true);
    String DATADIR = "/user/testing/testMapperReducer/data";
    Path dataDir = fs.makeQualified(new Path(DATADIR));
    fs.delete(dataDir, true);
    Path outDir = fs.makeQualified(new Path("/user/testing/testMapperReducer/output"));
    fs.delete(outDir, true);

    assertTrue(fs.mkdirs(inDir));
    Path INPATH = new Path(inDir, "input.txt");
    OutputStream os = fs.create(INPATH);
    Writer wr = new OutputStreamWriter(os, StandardCharsets.UTF_8);
    wr.write(DATADIR + "/" + inputAvroFile);
    wr.close();

    assertTrue(fs.mkdirs(dataDir));
    fs.copyFromLocalFile(new Path(DOCUMENTS_DIR, inputAvroFile), dataDir);
    
    JobConf jobConf = getJobConf();
    jobConf.set("jobclient.output.filter", "ALL");
    if (ENABLE_LOCAL_JOB_RUNNER) { // enable Hadoop LocalJobRunner; this enables to run in debugger and set breakpoints
      jobConf.set("mapred.job.tracker", "local");
    }
    jobConf.setMaxMapAttempts(1);
    jobConf.setMaxReduceAttempts(1);
    jobConf.setJar(SEARCH_ARCHIVES_JAR);
    
    int shards = 2;
    int maxReducers = Integer.MAX_VALUE;
    if (ENABLE_LOCAL_JOB_RUNNER) {
      // local job runner has a couple of limitations: only one reducer is supported and the DistributedCache doesn't work.
      // see http://blog.cloudera.com/blog/2009/07/advice-on-qa-testing-your-mapreduce-jobs/
      maxReducers = 1;
      shards = 1;
    }
    
    String[] args = new String[] {
        "--morphline-file=" + tempDir + "/test-morphlines/solrCellDocumentTypes.conf",
        "--morphline-id=morphline1",
        "--solr-home-dir=" + MINIMR_CONF_DIR.getAbsolutePath(),
        "--output-dir=" + outDir.toString(),
        "--shards=" + shards,
        "--verbose",
        numRuns % 2 == 0 ? "--input-list=" + INPATH.toString() : dataDir.toString(),
        numRuns % 3 == 0 ? "--reducers=" + shards : (numRuns % 3 == 1  ? "--reducers=-1" : "--reducers=" + Math.min(8, maxReducers))
    };
    if (numRuns % 3 == 2) {
      args = concat(args, new String[] {"--fanout=2"});
    }
    if (numRuns == 0) {
      // force (slow) MapReduce based randomization to get coverage for that as well
      args = concat(new String[] {"-D", MapReduceIndexerTool.MAIN_MEMORY_RANDOMIZATION_THRESHOLD + "=-1"}, args); 
    }
    MapReduceIndexerTool tool = createTool();
    int res = ToolRunner.run(jobConf, tool, args);
    assertEquals(0, res);
    Job job = tool.job;
    assertTrue(job.isComplete());
    assertTrue(job.isSuccessful());

    if (numRuns % 3 != 2) {
      // Only run this check if mtree merge is disabled.
      // With mtree merge enabled the BatchWriter counters aren't available anymore because 
      // variable "job" now refers to the merge job rather than the indexing job
      assertEquals("Invalid counter " + SolrRecordWriter.class.getName() + "." + SolrCounters.DOCUMENTS_WRITTEN,
          count, job.getCounters().findCounter(SolrCounters.class.getName(), SolrCounters.DOCUMENTS_WRITTEN.toString()).getValue());
    }
    
    // Check the output is as expected
    outDir = new Path(outDir, MapReduceIndexerTool.RESULTS_DIR);
    Path[] outputFiles = FileUtil.stat2Paths(fs.listStatus(outDir));

    System.out.println("outputfiles:" + Arrays.toString(outputFiles));

    UtilsForTests.validateSolrServerDocumentCount(MINIMR_CONF_DIR, fs, outDir, count, shards);
    
    // run again with --dryrun mode:  
    tool = createTool();
    args = concat(args, new String[] {"--dry-run"});
    res = ToolRunner.run(jobConf, tool, args);
    assertEquals(0, res);

    numRuns++;
  }
  
  protected static <T> T[] concat(T[]... arrays) {
    if (arrays.length <= 0) {
      throw new IllegalArgumentException();
    }
    Class clazz = null;
    int length = 0;
    for (T[] array : arrays) {
      clazz = array.getClass();
      length += array.length;
    }
    T[] result = (T[]) Array.newInstance(clazz.getComponentType(), length);
    int pos = 0;
    for (T[] array : arrays) {
      System.arraycopy(array, 0, result, pos, array.length);
      pos += array.length;
    }
    return result;
  }

}<|MERGE_RESOLUTION|>--- conflicted
+++ resolved
@@ -80,11 +80,7 @@
   
   private static String tempDir;
   
-<<<<<<< HEAD
   private static File solrHomeDirectory;
-=======
-  private static final File solrHomeDirectory = new File(dataDir, MorphlineBasicMiniMRTest.class.getName());
->>>>>>> f99edee7
   
   protected MapReduceIndexerTool createTool() {
     return new MapReduceIndexerTool();
@@ -127,13 +123,8 @@
     
     AbstractZkTestCase.SOLRHOME = solrHomeDirectory;
     FileUtils.copyDirectory(MINIMR_CONF_DIR, solrHomeDirectory);
-<<<<<<< HEAD
     File dataDir = createTempDir();
     tempDir = dataDir.getAbsolutePath();
-=======
-    
-    tempDir = dataDir + "/test-morphlines-" + System.currentTimeMillis();
->>>>>>> f99edee7
     new File(tempDir).mkdirs();
     FileUtils.copyFile(new File(RESOURCES_DIR + "/custom-mimetypes.xml"), new File(tempDir + "/custom-mimetypes.xml"));
     
