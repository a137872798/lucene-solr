/*
 * Licensed to the Apache Software Foundation (ASF) under one or more
 * contributor license agreements.  See the NOTICE file distributed with
 * this work for additional information regarding copyright ownership.
 * The ASF licenses this file to You under the Apache License, Version 2.0
 * (the "License"); you may not use this file except in compliance with
 * the License.  You may obtain a copy of the License at
 *
 *     http://www.apache.org/licenses/LICENSE-2.0
 *
 * Unless required by applicable law or agreed to in writing, software
 * distributed under the License is distributed on an "AS IS" BASIS,
 * WITHOUT WARRANTIES OR CONDITIONS OF ANY KIND, either express or implied.
 * See the License for the specific language governing permissions and
 * limitations under the License.
 */

package org.apache.solr.cloud.autoscaling;

import java.lang.invoke.MethodHandles;
import java.util.ArrayList;
import java.util.Collection;
import java.util.HashMap;
import java.util.HashSet;
import java.util.Iterator;
import java.util.List;
import java.util.Map;
import java.util.NoSuchElementException;
import java.util.Set;
import java.util.concurrent.TimeUnit;

import org.apache.solr.client.solrj.cloud.SolrCloudManager;
import org.apache.solr.client.solrj.cloud.autoscaling.TriggerEventType;
import org.apache.solr.common.SolrException;
import org.apache.solr.common.cloud.ZkStateReader;
import org.apache.solr.core.SolrResourceLoader;
import org.slf4j.Logger;
import org.slf4j.LoggerFactory;

/**
 * Trigger for the {@link TriggerEventType#NODELOST} event
 */
public class NodeLostTrigger extends TriggerBase {
  private static final Logger log = LoggerFactory.getLogger(MethodHandles.lookup().lookupClass());

  private Set<String> lastLiveNodes = new HashSet<>();

  private Map<String, Long> nodeNameVsTimeRemoved = new HashMap<>();

<<<<<<< HEAD
  public NodeLostTrigger(String name) {
    super(TriggerEventType.NODELOST, name);
=======
  public NodeLostTrigger(String name, Map<String, Object> properties,
                         SolrResourceLoader loader,
                         SolrCloudManager dataProvider) {
    super(TriggerEventType.NODELOST, name, properties, loader, dataProvider);
    lastLiveNodes = new HashSet<>(dataProvider.getClusterStateProvider().getLiveNodes());
    log.debug("NodeLostTrigger {} - Initial livenodes: {}", name, lastLiveNodes);
>>>>>>> a4789db4
  }

  @Override
  public void init() throws Exception {
    super.init();
    lastLiveNodes = new HashSet<>(cloudManager.getClusterStateProvider().getLiveNodes());
    log.debug("Initial livenodes: {}", lastLiveNodes);
    // pick up lost nodes for which marker paths were created
    try {
      List<String> lost = stateManager.listData(ZkStateReader.SOLR_AUTOSCALING_NODE_LOST_PATH);
      lost.forEach(n -> {
        // don't add nodes that have since came back
        if (!lastLiveNodes.contains(n)) {
          log.debug("Adding lost node from marker path: {}", n);
          nodeNameVsTimeRemoved.put(n, cloudManager.getTimeSource().getTimeNs());
        }
        removeMarker(n);
      });
    } catch (NoSuchElementException e) {
      // ignore
    } catch (Exception e) {
      log.warn("Exception retrieving nodeLost markers", e);
    }
  }

  @Override
  public void restoreState(AutoScaling.Trigger old) {
    assert old.isClosed();
    if (old instanceof NodeLostTrigger) {
      NodeLostTrigger that = (NodeLostTrigger) old;
      assert this.name.equals(that.name);
      this.lastLiveNodes.clear();
      this.lastLiveNodes.addAll(that.lastLiveNodes);
      this.nodeNameVsTimeRemoved.clear();
      this.nodeNameVsTimeRemoved.putAll(that.nodeNameVsTimeRemoved);
    } else  {
      throw new SolrException(SolrException.ErrorCode.INVALID_STATE,
          "Unable to restore state from an unknown type of trigger");
    }
  }

  @Override
  protected Map<String, Object> getState() {
    Map<String,Object> state = new HashMap<>();
    state.put("lastLiveNodes", lastLiveNodes);
    state.put("nodeNameVsTimeRemoved", nodeNameVsTimeRemoved);
    return state;
  }

  @Override
  protected void setState(Map<String, Object> state) {
    this.lastLiveNodes.clear();
    this.nodeNameVsTimeRemoved.clear();
    Collection<String> lastLiveNodes = (Collection<String>)state.get("lastLiveNodes");
    if (lastLiveNodes != null) {
      this.lastLiveNodes.addAll(lastLiveNodes);
    }
    Map<String,Long> nodeNameVsTimeRemoved = (Map<String,Long>)state.get("nodeNameVsTimeRemoved");
    if (nodeNameVsTimeRemoved != null) {
      this.nodeNameVsTimeRemoved.putAll(nodeNameVsTimeRemoved);
    }
  }

  @Override
  public void run() {
    try {
      synchronized (this) {
        if (isClosed) {
          log.warn("NodeLostTrigger ran but was already closed");
          return;
        }
      }

      Set<String> newLiveNodes = new HashSet<>(cloudManager.getClusterStateProvider().getLiveNodes());
      log.debug("Running NodeLostTrigger: {} with currently live nodes: {}", name, newLiveNodes.size());

      // have any nodes that we were tracking been added to the cluster?
      // if so, remove them from the tracking map
      Set<String> trackingKeySet = nodeNameVsTimeRemoved.keySet();
      trackingKeySet.removeAll(newLiveNodes);

      // have any nodes been removed?
      Set<String> copyOfLastLiveNodes = new HashSet<>(lastLiveNodes);
      copyOfLastLiveNodes.removeAll(newLiveNodes);
      copyOfLastLiveNodes.forEach(n -> {
        log.debug("Tracking lost node: {}", n);
        nodeNameVsTimeRemoved.put(n, cloudManager.getTimeSource().getTimeNs());
      });

      // has enough time expired to trigger events for a node?
      List<String> nodeNames = new ArrayList<>();
      List<Long> times = new ArrayList<>();
      for (Iterator<Map.Entry<String, Long>> it = nodeNameVsTimeRemoved.entrySet().iterator(); it.hasNext(); ) {
        Map.Entry<String, Long> entry = it.next();
        String nodeName = entry.getKey();
        Long timeRemoved = entry.getValue();
        long now = cloudManager.getTimeSource().getTimeNs();
        if (TimeUnit.SECONDS.convert(now - timeRemoved, TimeUnit.NANOSECONDS) >= getWaitForSecond()) {
          nodeNames.add(nodeName);
          times.add(timeRemoved);
        }
      }
      // fire!
      AutoScaling.TriggerEventProcessor processor = processorRef.get();
      if (!nodeNames.isEmpty()) {
        if (processor != null) {
          log.debug("NodeLostTrigger firing registered processor for lost nodes: {}", nodeNames);
          if (processor.process(new NodeLostEvent(getEventType(), getName(), times, nodeNames)))  {
            // remove from tracking set only if the fire was accepted
            nodeNames.forEach(n -> {
              nodeNameVsTimeRemoved.remove(n);
              removeMarker(n);
            });
          } else  {
            log.debug("NodeLostTrigger processor for lost nodes: {} is not ready, will try later", nodeNames);
          }
        } else  {
          nodeNames.forEach(n -> {
            nodeNameVsTimeRemoved.remove(n);
            removeMarker(n);
          });
        }
      }
      lastLiveNodes = new HashSet<>(newLiveNodes);
    } catch (RuntimeException e) {
      log.error("Unexpected exception in NodeLostTrigger", e);
    }
  }

  private void removeMarker(String nodeName) {
    String path = ZkStateReader.SOLR_AUTOSCALING_NODE_LOST_PATH + "/" + nodeName;
    try {
      if (stateManager.hasData(path)) {
        stateManager.removeData(path, -1);
      }
    } catch (NoSuchElementException e) {
      // ignore
    } catch (Exception e) {
      log.warn("Exception removing nodeLost marker " + nodeName, e);
    }
  }

  public static class NodeLostEvent extends TriggerEvent {

    public NodeLostEvent(TriggerEventType eventType, String source, List<Long> times, List<String> nodeNames) {
      // use the oldest time as the time of the event
      super(eventType, source, times.get(0), null);
      properties.put(NODE_NAMES, nodeNames);
      properties.put(EVENT_TIMES, times);
    }
  }
}<|MERGE_RESOLUTION|>--- conflicted
+++ resolved
@@ -47,24 +47,15 @@
 
   private Map<String, Long> nodeNameVsTimeRemoved = new HashMap<>();
 
-<<<<<<< HEAD
   public NodeLostTrigger(String name) {
     super(TriggerEventType.NODELOST, name);
-=======
-  public NodeLostTrigger(String name, Map<String, Object> properties,
-                         SolrResourceLoader loader,
-                         SolrCloudManager dataProvider) {
-    super(TriggerEventType.NODELOST, name, properties, loader, dataProvider);
-    lastLiveNodes = new HashSet<>(dataProvider.getClusterStateProvider().getLiveNodes());
-    log.debug("NodeLostTrigger {} - Initial livenodes: {}", name, lastLiveNodes);
->>>>>>> a4789db4
   }
 
   @Override
   public void init() throws Exception {
     super.init();
     lastLiveNodes = new HashSet<>(cloudManager.getClusterStateProvider().getLiveNodes());
-    log.debug("Initial livenodes: {}", lastLiveNodes);
+    log.debug("NodeLostTrigger {} - Initial livenodes: {}", name, lastLiveNodes);
     // pick up lost nodes for which marker paths were created
     try {
       List<String> lost = stateManager.listData(ZkStateReader.SOLR_AUTOSCALING_NODE_LOST_PATH);
